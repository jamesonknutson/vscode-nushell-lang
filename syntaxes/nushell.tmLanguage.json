{
<<<<<<< HEAD
	"$schema": "https://raw.githubusercontent.com/martinring/tmlanguage/master/tmlanguage.json",
	"name": "nushell",
	"scopeName": "source.nushell",
	"patterns": [
		{
			"include": "#define-variable"
		},
		{
			"include": "#define-alias"
		},
		{
			"include": "#function"
		},
		{
			"include": "#extern"
		},
		{
			"include": "#module"
		},
		{
			"include": "#use-module"
		},
		{
			"include": "#expression"
		},
		{
			"include": "#comment"
		}
	],
	"repository": {
		"string": {
			"patterns": [
				{
					"include": "#string-single-quote"
				},
				{
					"include": "#string-backtick"
				},
				{
					"include": "#string-double-quote"
				},
				{
					"include": "#string-interpolated-double"
				},
				{
					"include": "#string-interpolated-single"
				},
				{
					"include": "#string-bare"
				}
			]
		},
		"string-escape": {
			"match": "\\\\(?:[bfrnt\\\\'\"/]|u[0-9a-fA-F]{4})",
			"name": "constant.character.escape.nushell"
		},
		"string-bare": {
			"match": "[^$\\[{(\"',|#\\s|][^\\[\\]{}()\"'\\s#,|]*",
			"name": "string.bare.nushell"
		},
		"string-single-quote": {
			"begin": "'",
			"beginCaptures": {
				"0": {
					"name": "punctuation.definition.string.begin.nushell"
				}
			},
			"end": "'",
			"endCaptures": {
				"0": {
					"name": "punctuation.definition.string.end.nushell"
				}
			},
			"name": "string.quoted.single.nushell"
		},
		"string-backtick": {
			"begin": "`",
			"beginCaptures": {
				"0": {
					"name": "punctuation.definition.string.begin.nushell"
				}
			},
			"end": "`",
			"endCaptures": {
				"0": {
					"name": "punctuation.definition.string.end.nushell"
				}
			},
			"name": "string.quoted.single.nushell"
		},
		"string-double-quote": {
			"begin": "\"",
			"beginCaptures": {
				"0": {
					"name": "punctuation.definition.string.begin.nushell"
				}
			},
			"end": "\"",
			"endCaptures": {
				"0": {
					"name": "punctuation.definition.string.end.nushell"
				}
			},
			"name": "string.quoted.double.nushell",
			"patterns": [
				{
					"match": "\\w+"
				},
				{
					"include": "#string-escape"
				}
			]
		},
		"string-interpolated-double": {
			"begin": "\\$\"",
			"beginCaptures": {
				"0": {
					"name": "punctuation.definition.string.begin.nushell"
				}
			},
			"end": "\"",
			"endCaptures": {
				"0": {
					"name": "punctuation.definition.string.end.nushell"
				}
			},
			"name": "string.interpolated.double.nushell",
			"patterns": [
				{
					"match": "\\\\[()]",
					"name": "constant.character.escape.nushell"
				},
				{
					"include": "#string-escape"
				},
				{
					"include": "#paren-expression"
				}
			]
		},
		"string-interpolated-single": {
			"begin": "\\$'",
			"beginCaptures": {
				"0": {
					"name": "punctuation.definition.string.begin.nushell"
				}
			},
			"end": "'",
			"endCaptures": {
				"0": {
					"name": "punctuation.definition.string.end.nushell"
				}
			},
			"name": "string.interpolated.single.nushell",
			"patterns": [
				{
					"include": "#paren-expression"
				}
			]
		},
		"control-keywords": {
			"comment": "Regex generated with list-to-tree (https://github.com/glcraft/list-to-tree)",
			"match": "(?<![0-9a-zA-Z_\\-.\\/:\\\\])(?:break|continue|else(?: if)?|for|if|loop|mut|return|try|while)(?![0-9a-zA-Z_\\-.\\/:\\\\])",
			"name": "keyword.control.nushell"
		},
		"comment": {
			"match": "(#.*)$",
			"name": "comment.nushell"
		},
		"keyword": {
			"match": "(?:def(?:-env)?)",
			"name": "keyword.other.nushell"
		},
		"parameters": {
			"match": "(?<=\\s)(-{1,2})[\\w-]+",
			"name": "variable.parameter.nushell",
			"captures": {
				"1": {
					"name": "keyword.control.nushell"
				}
			}
		},
		"variables": {
			"match": "(\\$[a-zA-Z0-9_]+)((?:\\.(?:[\\w-]+|\"[\\w\\- ]+\"))*)",
			"captures": {
				"1": {
					"patterns": [
						{
							"include": "#internal-variables"
						},
						{
							"match": "\\$.+",
							"name": "variable.other.nushell"
						}
					]
				},
				"2": {
					"name": "variable.other.nushell"
				}
			}
		},
		"variable-fields": {
			"match": "(?<=\\)|\\}|\\])(?:\\.(?:[\\w-]+|\"[\\w\\- ]+\"))+",
			"name": "variable.other.nushell"
		},
		"internal-variables": {
			"match": "\\$(?:nu|env)\\b",
			"name": "variable.language.nushell"
		},
		"datetime": {
			"match": "\\b\\d{4}-\\d{2}-\\d{2}(?:T\\d{2}:\\d{2}:\\d{2}(?:\\.\\d+)?(?:\\+\\d{2}:?\\d{2}|Z)?)?\\b",
			"name": "constant.numeric.nushell"
		},
		"numbers-hexa": {
			"match": "(?<![\\w-])0x[0-9a-fA-F]+(?![\\w.])",
			"name": "constant.numeric.nushell"
		},
		"numbers": {
			"match": "(?<![\\w-])[-+]?(?:\\d+|\\d{1,3}(?:_\\d{3})*)(?:\\.\\d*)?(?i:ns|us|ms|sec|min|hr|day|wk|b|kb|mb|gb|tb|pt|eb|zb|kib|mib|gib|tib|pit|eib|zib)?(?:(?![\\w.])|(?=\\.\\.))",
			"name": "constant.numeric.nushell"
		},
		"binary": {
			"begin": "\\b(0x)(\\[)",
			"beginCaptures": {
				"1": {
					"name": "constant.numeric.nushell"
				},
				"2": {
					"name": "meta.brace.square.begin.nushell"
				}
			},
			"end": "\\]",
			"endCaptures": {
				"0": {
					"name": "meta.brace.square.begin.nushell"
				}
			},
			"name": "constant.binary.nushell",
			"patterns": [
				{
					"match": "[0-9a-fA-F]{2}",
					"name": "constant.numeric.nushell"
				}
			]
		},
		"constant-keywords": {
			"match": "\\b(?:true|false|null)\\b",
			"name": "constant.language.nushell"
		},
		"constant-value": {
			"patterns": [
				{
					"include": "#constant-keywords"
				},
				{
					"include": "#datetime"
				},
				{
					"include": "#numbers"
				},
				{
					"include": "#numbers-hexa"
				},
				{
					"include": "#binary"
				}
			]
		},
		"spread": {
			"match": "\\.\\.\\.(?=[^\\s\\]}])",
			"name": "keyword.control.nushell"
		},
		"ranges": {
			"match": "\\.\\.<?",
			"name": "keyword.control.nushell"
		},
		"operators-word": {
			"match": "(?<= |\\()(?:mod|in|not-in|not|and|or|xor|bit-or|bit-and|bit-xor|bit-shl|bit-shr|starts-with|ends-with)(?= |\\)|$)",
			"name": "keyword.control.nushell"
		},
		"operators-symbols": {
			"match": "(?<= )(?:(?:\\+|\\-|\\*|\\/)=?|\\/\\/|\\*\\*|!=|[<>=]=?|[!=]~|\\+\\+=?)(?= |$)",
			"name": "keyword.control.nushell"
		},
		"operators": {
			"patterns": [
				{
					"include": "#operators-word"
				},
				{
					"include": "#operators-symbols"
				},
				{
					"include": "#ranges"
				}
			]
		},
		"table": {
			"begin": "\\[",
			"beginCaptures": {
				"0": {
					"name": "meta.brace.square.begin.nushell"
				}
			},
			"end": "\\]",
			"endCaptures": {
				"0": {
					"name": "meta.brace.square.end.nushell"
				}
			},
			"name": "meta.table.nushell",
			"patterns": [
				{
					"include": "#spread"
				},
				{
					"include": "#value"
				},
				{
					"match": ",",
					"name": "punctuation.separator.nushell"
				}
			]
		},
		"types": {
			"patterns": [
				{
					"name": "meta.list.nushell",
					"begin": "\\b(list)\\s*<",
					"beginCaptures": {
						"1": {
							"name": "entity.name.type.nushell"
						}
					},
					"end": ">",
					"patterns": [
						{
							"include": "#types"
						}
					]
				},
				{
					"name": "meta.record.nushell",
					"begin": "\\b(record)\\s*<",
					"beginCaptures": {
						"1": {
							"name": "entity.name.type.nushell"
						}
					},
					"end": ">",
					"patterns": [
						{
							"match": "([\\w\\-]+|\"[\\w\\- ]+\"|'[^']+')\\s*:\\s*",
							"captures": {
								"1": {
									"name": "variable.parameter.nushell"
								}
							}
						},
						{
							"include": "#types"
						}
					]
				},
				{
					"match": "\\b(\\w+)\\b",
					"name": "entity.name.type.nushell"
				}
			]
		},
		"function-parameter": {
			"patterns": [
				{
					"match": "(-{0,2}|\\.{3})[\\w-]+(?:\\((-[\\w?])\\))?",
					"name": "variable.parameter.nushell",
					"captures": {
						"1": {
							"name": "keyword.control.nushell"
						}
					}
				},
				{
					"begin": "\\??:\\s*",
					"end": "(?=(?:\\s+(?:-{0,2}|\\.{3})[\\w-]+)|(?:\\s*(?:,|\\]|\\||@|=|#|$)))",
					"patterns": [
						{
							"include": "#types"
						}
					]
				},
				{
					"begin": "@(?=\"|')",
					"end": "(?<=\"|')",
					"patterns": [
						{
							"include": "#string"
						}
					]
				},
				{
					"name": "default.value.nushell",
					"begin": "=\\s*",
					"end": "(?=(?:\\s+-{0,2}[\\w-]+)|(?:\\s*(?:,|\\]|\\||#|$)))",
					"patterns": [
						{
							"include": "#value"
						}
					]
				}
			]
		},
		"function-parameters": {
			"begin": "\\[",
			"beginCaptures": {
				"0": {
					"name": "meta.brace.square.begin.nushell"
				}
			},
			"end": "\\]",
			"endCaptures": {
				"0": {
					"name": "meta.brace.square.end.nushell"
				}
			},
			"patterns": [
				{
					"include": "#function-parameter"
				},
				{
					"include": "#comment"
				}
			],
			"name": "meta.function.parameters.nushell"
		},
		"function-multiple-inout": {
			"begin": "(?<=]\\s*)(:)\\s+(\\[)",
			"beginCaptures": {
				"1": {
					"name": "punctuation.definition.in-out.nushell"
				},
				"2": {
					"name": "meta.brace.square.begin.nushell"
				}
			},
			"end": "\\]",
			"endCaptures": {
				"0": {
					"name": "meta.brace.square.end.nushell"
				}
			},
			"patterns": [
				{
					"include": "#types"
				},
				{
					"match": "\\s*(,)\\s*",
					"captures": {
						"1": {
							"name": "punctuation.separator.nushell"
						}
					}
				},
				{
					"match": "\\s+(->)\\s+",
					"captures": {
						"1": {
							"name": "keyword.operator.nushell"
						}
					}
				}
			]
		},
		"function-inout": {
			"patterns": [
				{
					"include": "#types"
				},
				{
					"match": "->",
					"name": "keyword.operator.nushell"
				},
				{
					"include": "#function-multiple-inout"
				}
			]
		},
		"function-body": {
			"begin": "\\{",
			"beginCaptures": {
				"0": {
					"name": "punctuation.definition.function.begin.nushell"
				}
			},
			"end": "\\}",
			"endCaptures": {
				"0": {
					"name": "punctuation.definition.function.end.nushell"
				}
			},
			"name": "meta.function.body.nushell",
			"patterns": [
				{
					"include": "source.nushell"
				}
			]
		},
		"function": {
			"begin": "((?:export\\s+)?def(?:\\s+--\\w+)*)\\s+([\\w\\-]+|\"[\\w\\- ]+\"|'[\\w\\- ]+'|`[\\w\\- ]+`)(\\s+--\\w+)*",
			"beginCaptures": {
				"1": {
					"name": "entity.name.function.nushell"
				},
				"2": {
					"name": "entity.name.type.nushell"
				},
				"3": {
					"name": "entity.name.function.nushell"
				}
			},
			"end": "(?<=\\})",
			"patterns": [
				{
					"include": "#function-parameters"
				},
				{
					"include": "#function-body"
				},
				{
					"include": "#function-inout"
				}
			]
		},
		"extern": {
			"begin": "((?:export\\s+)?extern)\\s+([\\w\\-]+|\"[\\w\\- ]+\")",
			"beginCaptures": {
				"1": {
					"name": "entity.name.function.nushell"
				},
				"2": {
					"name": "entity.name.type.nushell"
				}
			},
			"end": "(?<=\\])",
			"endCaptures": {
				"0": {
					"name": "punctuation.definition.function.end.nushell"
				}
			},
			"patterns": [
				{
					"include": "#function-parameters"
				}
			]
		},
		"module": {
			"begin": "((?:export\\s+)?module)\\s+([\\w\\-]+)\\s*\\{",
			"beginCaptures": {
				"1": {
					"name": "entity.name.function.nushell"
				},
				"2": {
					"name": "entity.name.namespace.nushell"
				}
			},
			"end": "\\}",
			"endCaptures": {
				"0": {
					"name": "punctuation.definition.module.end.nushell"
				}
			},
			"name": "meta.module.nushell",
			"patterns": [
				{
					"include": "source.nushell"
				}
			]
		},
		"use-module": {
			"patterns": [
				{
					"match": "^\\s*((?:export )?use)\\s+([\\w\\-]+|\"[\\w\\- ]+\"|'[\\w\\- ]+')(?:\\s+([\\w\\-]+|\"[\\w\\- ]+\"|'[\\w\\- ]+'|\\*))?\\s*;?$",
					"captures": {
						"1": {
							"name": "entity.name.function.nushell"
						},
						"2": {
							"name": "entity.name.namespace.nushell"
						},
						"3": {
							"name": "keyword.other.nushell"
						}
					}
				},
				{
					"begin": "^\\s*((?:export )?use)\\s+([\\w\\-]+|\"[\\w\\- ]+\"|'[\\w\\- ]+')\\s*\\[",
					"beginCaptures": {
						"1": {
							"name": "entity.name.function.nushell"
						},
						"2": {
							"name": "entity.name.namespace.nushell"
						}
					},
					"end": "(\\])\\s*;?\\s*$",
					"endCaptures": {
						"1": {
							"name": "meta.brace.square.end.nushell"
						}
					},
					"patterns": [
						{
							"match": "([\\w\\-]+|\"[\\w\\- ]+\"|'[\\w\\- ]+'|\\*),?",
							"captures": {
								"1": {
									"name": "keyword.other.nushell"
								}
							}
						},
						{
							"include": "#comment"
						}
					]
				},
				{
					"match": "(?<path>(?:/|\\\\|~[\\/\\\\]|\\.\\.?[\\/\\\\])?(?:[^\\/\\\\]+[\\/\\\\])*[\\w\\- ]+(?:\\.nu)?){0}^\\s*((?:export )?use)\\s+(\"\\g<path>\"|'\\g<path>\\'|(?![\"'])\\g<path>)(?:\\s+([\\w\\-]+|\"[\\w\\- ]+\"|'[^']+'|\\*))?\\s*;?$",
					"captures": {
						"2": {
							"name": "entity.name.function.nushell"
						},
						"3": {
							"name": "string.bare.nushell",
							"patterns": [
								{
									"match": "([\\w\\- ]+)(?:\\.nu)?(?=$|\"|')",
									"captures": {
										"1": {
											"name": "entity.name.namespace.nushell"
										}
									}
								}
							]
						},
						"4": {
							"name": "keyword.other.nushell"
						}
					}
				},
				{
					"begin": "(?<path>(?:/|\\\\|~[\\/\\\\]|\\.\\.?[\\/\\\\])?(?:[^\\/\\\\]+[\\/\\\\])*[\\w\\- ]+(?:\\.nu)?){0}^\\s*((?:export )?use)\\s+(\"\\g<path>\"|'\\g<path>\\'|(?![\"'])\\g<path>)\\s+\\[",
					"beginCaptures": {
						"2": {
							"name": "entity.name.function.nushell"
						},
						"3": {
							"name": "string.bare.nushell",
							"patterns": [
								{
									"match": "([\\w\\- ]+)(?:\\.nu)?(?=$|\"|')",
									"captures": {
										"1": {
											"name": "entity.name.namespace.nushell"
										}
									}
								}
							]
						}
					},
					"end": "(\\])\\s*;?\\s*$",
					"endCaptures": {
						"1": {
							"name": "meta.brace.square.end.nushell"
						}
					},
					"patterns": [
						{
							"match": "([\\w\\-]+|\"[\\w\\- ]+\"|'[\\w\\- ]+'|\\*),?",
							"captures": {
								"0": {
									"name": "keyword.other.nushell"
								}
							}
						},
						{
							"include": "#comment"
						}
					]
				},
				{
					"match": "^\\s*(?:export )?use\\b",
					"captures": {
						"0": {
							"name": "entity.name.function.nushell"
						}
					}
				}
			]
		},
		"for-loop": {
			"begin": "(for)\\s+(\\$?\\w+)\\s+(in)\\s+(.+)\\s*(\\{)",
			"beginCaptures": {
				"1": {
					"name": "keyword.other.nushell"
				},
				"2": {
					"name": "variable.other.nushell"
				},
				"3": {
					"name": "keyword.other.nushell"
				},
				"4": {
					"patterns": [
						{
							"include": "#value"
						}
					]
				},
				"5": {
					"name": "punctuation.section.block.begin.bracket.curly.nushell"
				}
			},
			"end": "\\}",
			"endCaptures": {
				"0": {
					"name": "punctuation.section.block.end.bracket.curly.nushell"
				}
			},
			"name": "meta.for-loop.nushell",
			"patterns": [
				{
					"include": "source.nushell"
				}
			]
		},
		"paren-expression": {
			"begin": "\\(",
			"beginCaptures": {
				"0": {
					"name": "meta.brace.round.begin.nushell"
				}
			},
			"end": "\\)",
			"endCaptures": {
				"0": {
					"name": "meta.brace.round.end.nushell"
				}
			},
			"name": "meta.expression.parenthesis.nushell",
			"patterns": [
				{
					"include": "#expression"
				}
			]
		},
		"braced-expression": {
			"begin": "\\{",
			"beginCaptures": {
				"0": {
					"name": "punctuation.section.block.begin.bracket.curly.nushell"
				}
			},
			"end": "\\}",
			"endCaptures": {
				"0": {
					"name": "punctuation.section.block.end.bracket.curly.nushell"
				}
			},
			"name": "meta.expression.braced.nushell",
			"patterns": [
				{
					"begin": "(?<=\\{)\\s*\\|",
					"end": "\\|",
					"name": "meta.closure.parameters.nushell",
					"patterns": [
						{
							"include": "#function-parameter"
						}
					]
				},
				{
					"match": "(\\w+)\\s*(:)\\s*",
					"captures": {
						"1": {
							"name": "variable.other.nushell"
						},
						"2": {
							"name": "keyword.control.nushell"
						}
					}
				},
				{
					"match": "(\\$\"((?:[^\"\\\\]|\\\\.)*)\")\\s*(:)\\s*",
					"captures": {
						"1": {
							"name": "variable.other.nushell"
						},
						"2": {
							"name": "variable.other.nushell",
							"patterns": [
								{
									"include": "#paren-expression"
								}
							]
						},
						"3": {
							"name": "keyword.control.nushell"
						}
					},
					"name": "meta.record-entry.nushell"
				},
				{
					"match": "(\"(?:[^\"\\\\]|\\\\.)*\")\\s*(:)\\s*",
					"captures": {
						"1": {
							"name": "variable.other.nushell"
						},
						"2": {
							"name": "keyword.control.nushell"
						}
					},
					"name": "meta.record-entry.nushell"
				},
				{
					"match": "(\\$'([^']*)')\\s*(:)\\s*",
					"captures": {
						"1": {
							"name": "variable.other.nushell"
						},
						"2": {
							"name": "variable.other.nushell",
							"patterns": [
								{
									"include": "#paren-expression"
								}
							]
						},
						"3": {
							"name": "keyword.control.nushell"
						}
					},
					"name": "meta.record-entry.nushell"
				},
				{
					"match": "('[^']*')\\s*(:)\\s*",
					"captures": {
						"1": {
							"name": "variable.other.nushell"
						},
						"2": {
							"name": "keyword.control.nushell"
						}
					},
					"name": "meta.record-entry.nushell"
				},
				{
					"include": "#spread"
				},
				{
					"include": "source.nushell"
				}
			]
		},
		"define-variable": {
			"match": "(let|mut|(?:export\\s+)?const)\\s+(\\w+)\\s+(=)",
			"captures": {
				"1": {
					"name": "keyword.other.nushell"
				},
				"2": {
					"name": "variable.other.nushell"
				},
				"3": {
					"patterns": [
						{
							"include": "#operators"
						}
					]
				}
			}
		},
		"define-alias": {
			"match": "((?:export )?alias)\\s+([\\w\\-!]+)\\s*(=)",
			"captures": {
				"1": {
					"name": "entity.name.function.nushell"
				},
				"2": {
					"name": "entity.name.type.nushell"
				},
				"3": {
					"patterns": [
						{
							"include": "#operators"
						}
					]
				}
			}
		},
		"pre-command": {
			"begin": "(\\w+)(=)",
			"beginCaptures": {
				"1": {
					"name": "variable.other.nushell"
				},
				"2": {
					"patterns": [
						{
							"include": "#operators"
						}
					]
				}
			},
			"end": "(?=\\s+)",
			"patterns": [
				{
					"include": "#value"
				}
			]
		},
		"command": {
			"begin": "(?<!\\w)(?:(\\^)|(?![0-9]|\\$))([\\w.!]+(?:(?: (?!-)[\\w\\-.!]+(?:(?= |\\))|$)|[\\w\\-.!]+))*|(?<=\\^)\\$?(?:\"[^\"]+\"|'[^']+'))",
			"beginCaptures": {
				"1": {
					"name": "keyword.operator.nushell"
				},
				"2": {
					"patterns": [
						{
							"include": "#control-keywords"
						},
						{
							"match": "(?:ansi|char) \\w+",
							"captures": {
								"0": {
									"name": "keyword.other.builtin.nushell"
								}
							}
						},
						{
							"comment": "Regex generated with list-to-tree (https://github.com/glcraft/list-to-tree)",
							"match": "(a(?:l(?:ias|l)|n(?:si(?: (?:gradient|link|strip))?|y)|ppend|s(?:sert(?: (?:e(?:qual|rror)|greater(?: or equal)?|le(?:ngth|ss(?: or equal)?)|not(?: equal)?|str contains))?|t))|b(?:anner|ench|its(?: (?:and|not|or|ro(?:l|r)|sh(?:l|r)|xor))?|reak|ytes(?: (?:a(?:dd|t)|build|collect|ends-with|index-of|length|re(?:move|place|verse)|starts-with))?)|c(?:al|d|h(?:ar|unks)|lear|o(?:l(?:lect|umns)|m(?:mandline(?: (?:edit|get-cursor|set-cursor))?|p(?:act|lete))|n(?:fig(?: (?:env|nu|reset))?|st|tinue))|p)|d(?:ate(?: (?:format|humanize|list-timezone|now|to-(?:record|t(?:able|imezone))))?|e(?:bug(?: (?:info|profile))?|code(?: (?:base64|hex))?|f(?:ault)?|scribe|tect columns)|irs (?:add|drop|goto|next|prev|show)|o|rop(?: (?:column|nth))?|t (?:datetime-diff|pretty-print-duration)|u)|e(?:ach(?: while)?|cho|llie|n(?:code(?: (?:base64|hex))?|umerate)|rror make|very|x(?:ec|it|p(?:l(?:ain|ore)|ort(?: (?:alias|const|def|extern|module|use)|-env)?)|tern))|f(?:i(?:l(?:l|ter)|nd|rst)|latten|mt|or(?:mat(?: (?:d(?:ate|uration)|filesize|pattern)|s (?:from (?:jsonl|ndjson)|to (?:jsonl|ndjson)))?)?|rom(?: (?:csv|json|msgpack(?:z)?|nuon|ods|ssv|t(?:oml|sv)|url|x(?:lsx|ml)|y(?:aml|ml)))?)|g(?:e(?:nerate|t)|lob|r(?:id|oup(?:-by)?))|h(?:ash(?: (?:md5|sha256))?|e(?:aders|lp(?: (?:aliases|commands|e(?:scapes|xterns)|modules|operators))?)|i(?:de(?:-env)?|sto(?:gram|ry(?: session)?))|ttp(?: (?:delete|get|head|options|p(?:atch|ost|ut)))?)|i(?:f|gnore|n(?:put(?: (?:display|list(?:en)?))?|s(?:ert|pect)|t(?:erleave|o(?: (?:b(?:i(?:nary|ts)|ool)|cell-path|d(?:atetime|uration)|f(?:ilesize|loat)|glob|int|record|s(?:qlite|tring)|value))?))|s-(?:admin|empty|not-empty|terminal)|te(?:ms|r (?:f(?:i(?:lter-map|nd(?:-index)?)|lat-map)|intersperse|scan|zip-(?:into-record|with))))|join|k(?:eybindings(?: (?:default|list(?:en)?))?|ill)|l(?:ast|e(?:ngth|t(?:-env)?)|ines|o(?:ad-env|g(?: (?:c(?:ritical|ustom)|debug|error|info|log-(?:ansi|level|prefix|short-prefix)|warning))?|op)|s)|m(?:at(?:ch|h(?: (?:a(?:bs|rc(?:cos(?:h)?|sin(?:h)?|tan(?:h)?)|vg)|c(?:eil|os(?:h)?)|exp|floor|l(?:n|og)|m(?:ax|edian|in|ode)|product|round|s(?:in(?:h)?|qrt|tddev|um)|tan(?:h)?|variance))?)|e(?:rge|tadata(?: set)?)|k(?:dir|temp)|o(?:dule|ve)|ut|v)|nu(?:-(?:check|highlight)|ll-device)|o(?:pen|verlay(?: (?:hide|list|new|use))?)|p(?:a(?:nic|r(?:-each|se)|th(?: (?:add|basename|dirname|ex(?:ists|pand)|join|parse|relative-to|split|type))?)|lugin(?: (?:add|list|rm|stop|use))?|ort|r(?:epend|int)|s|wd)|query db|r(?:an(?:dom(?: (?:bool|chars|dice|float|int|uuid))?|ge)|e(?:duce|gistry query|ject|name|peat|turn|verse)|m|o(?:ll(?: (?:down|left|right|up))?|tate)|un-external)|s(?:ave|c(?:hema|ope(?: (?:aliases|commands|e(?:ngine-stats|xterns)|modules|variables))?)|e(?:lect|q(?: (?:char|date))?)|huffle|kip(?: (?:until|while))?|leep|o(?:rt(?:-by)?|urce(?:-env)?)|plit(?: (?:c(?:hars|olumn)|list|row|words)|-by)?|t(?:art|or(?: (?:create|delete|export|i(?:mport|nsert)|open|reset|update))?|r(?: (?:c(?:a(?:mel-case|pitalize)|ontains)|d(?:eunicode|istance|owncase)|e(?:nds-with|xpand)|index-of|join|kebab-case|length|pascal-case|re(?:place|verse)|s(?:creaming-snake-case|nake-case|ta(?:rts-with|ts)|ubstring)|t(?:itle-case|rim)|upcase))?)|ys(?: (?:cpu|disks|host|mem|net|temp|users))?)|t(?:a(?:ble|ke(?: (?:until|while))?)|e(?:e|rm size)|imeit|o(?: (?:csv|html|json|m(?:d|sgpack(?:z)?)|nuon|t(?:ext|oml|sv)|xml|yaml)|uch)?|r(?:anspose|y)|utor)|u(?:n(?:ame|iq(?:-by)?)|p(?:date(?: cells)?|sert)|rl(?: (?:build-query|decode|encode|join|parse))?|se)|v(?:alues|ersion|iew(?: (?:files|ir|s(?:ource|pan)))?)|w(?:atch|h(?:ere|i(?:ch|le)|oami)|i(?:ndow|th-env)|rap)|xml x(?:access|insert|type|update)|zip)(?![\\w-])( (.*))?",
							"captures": {
								"1": {
									"name": "keyword.other.builtin.nushell"
								},
								"2": {
									"patterns": [
										{
											"include": "#value"
										}
									]
								}
							}
						},
						{
							"match": "(?<=\\^)(?:\\$(\"[^\"]+\"|'[^']+')|\"[^\"]+\"|'[^']+')",
							"name": "entity.name.type.external.nushell",
							"captures": {
								"1": {
									"patterns": [
										{
											"include": "#paren-expression"
										}
									]
								}
							}
						},
						{
							"match": "([\\w.]+(?:-[\\w.!]+)*)(?: (.*))?",
							"captures": {
								"1": {
									"name": "entity.name.type.external.nushell"
								},
								"2": {
									"patterns": [
										{
											"include": "#value"
										}
									]
								}
							}
						},
						{
							"include": "#value"
						}
					]
				}
			},
			"end": "(?=\\||\\)|\\}|;)|$",
			"name": "meta.command.nushell",
			"patterns": [
				{
					"include": "#parameters"
				},
				{
					"include": "#spread"
				},
				{
					"include": "#value"
				}
			]
		},
		"expression": {
			"patterns": [
				{
					"include": "#pre-command"
				},
				{
					"include": "#for-loop"
				},
				{
					"include": "#operators"
				},
				{
					"match": "\\|",
					"name": "keyword.control.nushell"
				},
				{
					"include": "#control-keywords"
				},
				{
					"include": "#constant-value"
				},
				{
					"include": "#command"
				},
				{
					"include": "#value"
				}
			]
		},
		"value": {
			"patterns": [
				{
					"include": "#variables"
				},
				{
					"include": "#variable-fields"
				},
				{
					"include": "#control-keywords"
				},
				{
					"include": "#constant-value"
				},
				{
					"include": "#table"
				},
				{
					"include": "#operators"
				},
				{
					"include": "#paren-expression"
				},
				{
					"include": "#braced-expression"
				},
				{
					"include": "#string"
				},
				{
					"include": "#comment"
				}
			]
		}
	}
=======
  "$schema": "https://raw.githubusercontent.com/martinring/tmlanguage/master/tmlanguage.json",
  "name": "nushell",
  "scopeName": "source.nushell",
  "patterns": [
    { "include": "#define-variable" },
    { "include": "#define-alias" },
    { "include": "#function" },
    { "include": "#extern" },
    { "include": "#module" },
    { "include": "#use-module" },
    { "include": "#expression" },
    { "include": "#comment" }
  ],
  "repository": {
    "string": {
      "patterns": [
        { "include": "#string-single-quote" },
        { "include": "#string-backtick" },
        { "include": "#string-double-quote" },
        { "include": "#string-interpolated-double" },
        { "include": "#string-interpolated-single" },
        { "include": "#string-bare" }
      ]
    },
    "string-escape": {
      "match": "\\\\(?:[bfrnt\\\\'\"/]|u[0-9a-fA-F]{4})",
      "name": "constant.character.escape.nushell"
    },
    "string-bare": {
      "match": "[^$\\[{(\"',|#\\s|][^\\[\\]{}()\"'\\s#,|]*",
      "name": "string.bare.nushell"
    },
    "string-single-quote": {
      "begin": "'",
      "beginCaptures": {
        "0": { "name": "punctuation.definition.string.begin.nushell" }
      },
      "end": "'",
      "endCaptures": {
        "0": { "name": "punctuation.definition.string.end.nushell" }
      },
      "name": "string.quoted.single.nushell"
    },
    "string-backtick": {
      "begin": "`",
      "beginCaptures": {
        "0": { "name": "punctuation.definition.string.begin.nushell" }
      },
      "end": "`",
      "endCaptures": {
        "0": { "name": "punctuation.definition.string.end.nushell" }
      },
      "name": "string.quoted.single.nushell"
    },
    "string-double-quote": {
      "begin": "\"",
      "beginCaptures": {
        "0": { "name": "punctuation.definition.string.begin.nushell" }
      },
      "end": "\"",
      "endCaptures": {
        "0": { "name": "punctuation.definition.string.end.nushell" }
      },
      "name": "string.quoted.double.nushell",
      "patterns": [
        {
          "match": "\\w+"
        },
        { "include": "#string-escape" }
      ]
    },
    "string-interpolated-double": {
      "begin": "\\$\"",
      "beginCaptures": {
        "0": { "name": "punctuation.definition.string.begin.nushell" }
      },
      "end": "\"",
      "endCaptures": {
        "0": { "name": "punctuation.definition.string.end.nushell" }
      },
      "name": "string.interpolated.double.nushell",
      "patterns": [
        {
          "match": "\\\\[()]",
          "name": "constant.character.escape.nushell"
        },
        { "include": "#string-escape" },
        { "include": "#paren-expression" }
      ]
    },
    "string-interpolated-single": {
      "begin": "\\$'",
      "beginCaptures": {
        "0": { "name": "punctuation.definition.string.begin.nushell" }
      },
      "end": "'",
      "endCaptures": {
        "0": { "name": "punctuation.definition.string.end.nushell" }
      },
      "name": "string.interpolated.single.nushell",
      "patterns": [{ "include": "#paren-expression" }]
    },
    "control-keywords": {
      "comment": "Regex generated with list-to-tree (https://github.com/glcraft/list-to-tree)",
      "match": "(?<![0-9a-zA-Z_\\-.\\/:\\\\])(?:break|continue|else(?: if)?|for|if|loop|mut|return|try|while)(?![0-9a-zA-Z_\\-.\\/:\\\\])",
      "name": "keyword.control.nushell"
    },
    "comment": {
      "match": "(#.*)$",
      "name": "comment.nushell"
    },
    "keyword": {
      "match": "(?:def(?:-env)?)",
      "name": "keyword.other.nushell"
    },
    "parameters": {
      "match": "(?<=\\s)(-{1,2})[\\w-]+",
      "name": "variable.parameter.nushell",
      "captures": {
        "1": { "name": "keyword.control.nushell" }
      }
    },
    "variables": {
      "match": "(\\$[a-zA-Z0-9_]+)((?:\\.(?:[\\w-]+|\"[\\w\\- ]+\"))*)",
      "captures": {
        "1": {
          "patterns": [
            { "include": "#internal-variables" },
            {
              "match": "\\$.+",
              "name": "variable.other.nushell"
            }
          ]
        },
        "2": {
          "name": "variable.other.nushell"
        }
      }
    },
    "variable-fields": {
      "match": "(?<=\\)|\\}|\\])(?:\\.(?:[\\w-]+|\"[\\w\\- ]+\"))+",
      "name": "variable.other.nushell"
    },
    "internal-variables": {
      "match": "\\$(?:nu|env)\\b",
      "name": "variable.language.nushell"
    },
    "datetime": {
      "match": "\\b\\d{4}-\\d{2}-\\d{2}(?:T\\d{2}:\\d{2}:\\d{2}(?:\\.\\d+)?(?:\\+\\d{2}:?\\d{2}|Z)?)?\\b",
      "name": "constant.numeric.nushell"
    },
    "numbers-hexa": {
      "match": "(?<![\\w-])0x[0-9a-fA-F]+(?![\\w.])",
      "name": "constant.numeric.nushell"
    },
    "numbers": {
      "match": "(?<![\\w-])[-+]?(?:\\d+|\\d{1,3}(?:_\\d{3})*)(?:\\.\\d*)?(?i:ns|us|ms|sec|min|hr|day|wk|b|kb|mb|gb|tb|pt|eb|zb|kib|mib|gib|tib|pit|eib|zib)?(?:(?![\\w.])|(?=\\.\\.))",
      "name": "constant.numeric.nushell"
    },
    "binary": {
      "begin": "\\b(0x)(\\[)",
      "beginCaptures": {
        "1": { "name": "constant.numeric.nushell" },
        "2": { "name": "meta.brace.square.begin.nushell" }
      },
      "end": "\\]",
      "endCaptures": {
        "0": { "name": "meta.brace.square.begin.nushell" }
      },
      "name": "constant.binary.nushell",
      "patterns": [
        { "match": "[0-9a-fA-F]{2}", "name": "constant.numeric.nushell" }
      ]
    },
    "constant-keywords": {
      "match": "\\b(?:true|false|null)\\b",
      "name": "constant.language.nushell"
    },
    "constant-value": {
      "patterns": [
        { "include": "#constant-keywords" },
        { "include": "#datetime" },
        { "include": "#numbers" },
        { "include": "#numbers-hexa" },
        { "include": "#binary" }
      ]
    },
    "spread": {
      "match": "\\.\\.\\.(?=[^\\s\\]}])",
      "name": "keyword.control.nushell"
    },
    "ranges": {
      "match": "\\.\\.<?",
      "name": "keyword.control.nushell"
    },
    "operators-word": {
      "match": "(?<= |\\()(?:mod|in|not-in|not|and|or|xor|bit-or|bit-and|bit-xor|bit-shl|bit-shr|starts-with|ends-with)(?= |\\)|$)",
      "name": "keyword.control.nushell"
    },
    "operators-symbols": {
      "match": "(?<= )(?:(?:\\+|\\-|\\*|\\/)=?|\\/\\/|\\*\\*|!=|[<>=]=?|[!=]~|\\+\\+=?)(?= |$)",
      "name": "keyword.control.nushell"
    },
    "operators": {
      "patterns": [
        { "include": "#operators-word" },
        { "include": "#operators-symbols" },
        { "include": "#ranges" }
      ]
    },
    "table": {
      "begin": "\\[",
      "beginCaptures": {
        "0": { "name": "meta.brace.square.begin.nushell" }
      },
      "end": "\\]",
      "endCaptures": {
        "0": { "name": "meta.brace.square.end.nushell" }
      },
      "name": "meta.table.nushell",
      "patterns": [
        { "include": "#spread" },
        { "include": "#value" },
        {
          "match": ",",
          "name": "punctuation.separator.nushell"
        }
      ]
    },
    "types": {
      "patterns": [
        {
          "name": "meta.list.nushell",
          "begin": "\\b(list)\\s*<",
          "beginCaptures": {
            "1": { "name": "entity.name.type.nushell" }
          },
          "end": ">",
          "patterns": [{ "include": "#types" }]
        },
        {
          "name": "meta.record.nushell",
          "begin": "\\b(record)\\s*<",
          "beginCaptures": {
            "1": { "name": "entity.name.type.nushell" }
          },
          "end": ">",
          "patterns": [
            {
              "match": "([\\w\\-]+|\"[\\w\\- ]+\"|'[^']+')\\s*:\\s*",
              "captures": {
                "1": { "name": "variable.parameter.nushell" }
              }
            },
            { "include": "#types" }
          ]
        },
        {
          "match": "\\b(\\w+)\\b",
          "name": "entity.name.type.nushell"
        }
      ]
    },
    "function-parameter": {
      "patterns": [
        {
          "match": "(-{0,2}|\\.{3})[\\w-]+(?:\\((-[\\w?])\\))?",
          "name": "variable.parameter.nushell",
          "captures": {
            "1": { "name": "keyword.control.nushell" }
          }
        },
        {
          "begin": "\\??:\\s*",
          "end": "(?=(?:\\s+(?:-{0,2}|\\.{3})[\\w-]+)|(?:\\s*(?:,|\\]|\\||@|=|#|$)))",
          "patterns": [{ "include": "#types" }]
        },
        {
          "begin": "@(?=\"|')",
          "end": "(?<=\"|')",
          "patterns": [{ "include": "#string" }]
        },
        {
          "name": "default.value.nushell",
          "begin": "=\\s*",
          "end": "(?=(?:\\s+-{0,2}[\\w-]+)|(?:\\s*(?:,|\\]|\\||#|$)))",
          "patterns": [{ "include": "#value" }]
        }
      ]
    },
    "function-parameters": {
      "begin": "\\[",
      "beginCaptures": {
        "0": { "name": "meta.brace.square.begin.nushell" }
      },
      "end": "\\]",
      "endCaptures": {
        "0": { "name": "meta.brace.square.end.nushell" }
      },
      "patterns": [
        { "include": "#function-parameter" },
        { "include": "#comment" }
      ],
      "name": "meta.function.parameters.nushell"
    },
    "function-multiple-inout": {
      "begin": "(?<=]\\s*)(:)\\s+(\\[)",
      "beginCaptures": {
        "1": { "name": "punctuation.definition.in-out.nushell" },
        "2": { "name": "meta.brace.square.begin.nushell" }
      },
      "end": "\\]",
      "endCaptures": {
        "0": { "name": "meta.brace.square.end.nushell" }
      },
      "patterns": [
        { "include": "#types" },
        {
          "match": "\\s*(,)\\s*",
          "captures": {
            "1": { "name": "punctuation.separator.nushell" }
          }
        },
        {
          "match": "\\s+(->)\\s+",
          "captures": {
            "1": { "name": "keyword.operator.nushell" }
          }
        }
      ]
    },
    "function-inout": {
      "patterns": [
        { "include": "#types" },
        {
          "match": "->",
          "name": "keyword.operator.nushell"
        },
        { "include": "#function-multiple-inout" }
      ]
    },
    "function-body": {
      "begin": "\\{",
      "beginCaptures": {
        "0": { "name": "punctuation.definition.function.begin.nushell" }
      },
      "end": "\\}",
      "endCaptures": {
        "0": { "name": "punctuation.definition.function.end.nushell" }
      },
      "name": "meta.function.body.nushell",
      "patterns": [{ "include": "source.nushell" }]
    },
    "function": {
      "begin": "((?:export\\s+)?def(?:\\s+--\\w+)*)\\s+([\\w\\-]+|\"[\\w\\- ]+\"|'[\\w\\- ]+'|`[\\w\\- ]+`)(\\s+--\\w+)*",
      "beginCaptures": {
        "1": { "name": "entity.name.function.nushell" },
        "2": { "name": "entity.name.type.nushell" },
        "3": { "name": "entity.name.function.nushell" }
      },
      "end": "(?<=\\})",
      "patterns": [
        { "include": "#function-parameters" },
        { "include": "#function-body" },
        { "include": "#function-inout" }
      ]
    },
    "extern": {
      "begin": "((?:export\\s+)?extern)\\s+([\\w\\-]+|\"[\\w\\- ]+\")",
      "beginCaptures": {
        "1": { "name": "entity.name.function.nushell" },
        "2": { "name": "entity.name.type.nushell" }
      },
      "end": "(?<=\\])",
      "endCaptures": {
        "0": { "name": "punctuation.definition.function.end.nushell" }
      },
      "patterns": [{ "include": "#function-parameters" }]
    },
    "module": {
      "begin": "((?:export\\s+)?module)\\s+([\\w\\-]+)\\s*\\{",
      "beginCaptures": {
        "1": { "name": "entity.name.function.nushell" },
        "2": { "name": "entity.name.namespace.nushell" }
      },
      "end": "\\}",
      "endCaptures": {
        "0": { "name": "punctuation.definition.module.end.nushell" }
      },
      "name": "meta.module.nushell",
      "patterns": [{ "include": "source.nushell" }]
    },
    "use-module": {
      "patterns": [
        {
          "match": "^\\s*((?:export )?use)\\s+([\\w\\-]+|\"[\\w\\- ]+\"|'[\\w\\- ]+')(?:\\s+([\\w\\-]+|\"[\\w\\- ]+\"|'[\\w\\- ]+'|\\*))?\\s*;?$",
          "captures": {
            "1": { "name": "entity.name.function.nushell" },
            "2": { "name": "entity.name.namespace.nushell" },
            "3": { "name": "keyword.other.nushell" }
          }
        },
        {
          "begin": "^\\s*((?:export )?use)\\s+([\\w\\-]+|\"[\\w\\- ]+\"|'[\\w\\- ]+')\\s*\\[",
          "beginCaptures": {
            "1": { "name": "entity.name.function.nushell" },
            "2": { "name": "entity.name.namespace.nushell" }
          },
          "end": "(\\])\\s*;?\\s*$",
          "endCaptures": {
            "1": { "name": "meta.brace.square.end.nushell" }
          },
          "patterns": [
            {
              "match": "([\\w\\-]+|\"[\\w\\- ]+\"|'[\\w\\- ]+'|\\*),?",
              "captures": {
                "1": { "name": "keyword.other.nushell" }
              }
            },
            {
              "include": "#comment"
            }
          ]
        },
        {
          "match": "(?<path>(?:/|\\\\|~[\\/\\\\]|\\.\\.?[\\/\\\\])?(?:[^\\/\\\\]+[\\/\\\\])*[\\w\\- ]+(?:\\.nu)?){0}^\\s*((?:export )?use)\\s+(\"\\g<path>\"|'\\g<path>\\'|(?![\"'])\\g<path>)(?:\\s+([\\w\\-]+|\"[\\w\\- ]+\"|'[^']+'|\\*))?\\s*;?$",
          "captures": {
            "2": { "name": "entity.name.function.nushell" },
            "3": {
              "name": "string.bare.nushell",
              "patterns": [
                {
                  "match": "([\\w\\- ]+)(?:\\.nu)?(?=$|\"|')",
                  "captures": {
                    "1": { "name": "entity.name.namespace.nushell" }
                  }
                }
              ]
            },
            "4": { "name": "keyword.other.nushell" }
          }
        },
        {
          "begin": "(?<path>(?:/|\\\\|~[\\/\\\\]|\\.\\.?[\\/\\\\])?(?:[^\\/\\\\]+[\\/\\\\])*[\\w\\- ]+(?:\\.nu)?){0}^\\s*((?:export )?use)\\s+(\"\\g<path>\"|'\\g<path>\\'|(?![\"'])\\g<path>)\\s+\\[",
          "beginCaptures": {
            "2": { "name": "entity.name.function.nushell" },
            "3": {
              "name": "string.bare.nushell",
              "patterns": [
                {
                  "match": "([\\w\\- ]+)(?:\\.nu)?(?=$|\"|')",
                  "captures": {
                    "1": { "name": "entity.name.namespace.nushell" }
                  }
                }
              ]
            }
          },
          "end": "(\\])\\s*;?\\s*$",
          "endCaptures": {
            "1": { "name": "meta.brace.square.end.nushell" }
          },
          "patterns": [
            {
              "match": "([\\w\\-]+|\"[\\w\\- ]+\"|'[\\w\\- ]+'|\\*),?",
              "captures": {
                "0": { "name": "keyword.other.nushell" }
              }
            },
            {
              "include": "#comment"
            }
          ]
        },
        {
          "match": "^\\s*(?:export )?use\\b",
          "captures": {
            "0": { "name": "entity.name.function.nushell" }
          }
        }
      ]
    },
    "for-loop": {
      "begin": "(for)\\s+(\\$?\\w+)\\s+(in)\\s+(.+)\\s*(\\{)",
      "beginCaptures": {
        "1": { "name": "keyword.other.nushell" },
        "2": { "name": "variable.other.nushell" },
        "3": { "name": "keyword.other.nushell" },
        "4": { "patterns": [{ "include": "#value" }] },
        "5": { "name": "punctuation.section.block.begin.bracket.curly.nushell" }
      },
      "end": "\\}",
      "endCaptures": {
        "0": { "name": "punctuation.section.block.end.bracket.curly.nushell" }
      },
      "name": "meta.for-loop.nushell",
      "patterns": [{ "include": "source.nushell" }]
    },
    "paren-expression": {
      "begin": "\\(",
      "beginCaptures": {
        "0": { "name": "meta.brace.round.begin.nushell" }
      },
      "end": "\\)",
      "endCaptures": {
        "0": { "name": "meta.brace.round.end.nushell" }
      },
      "name": "meta.expression.parenthesis.nushell",
      "patterns": [{ "include": "#expression" }]
    },
    "braced-expression": {
      "begin": "\\{",
      "beginCaptures": {
        "0": { "name": "punctuation.section.block.begin.bracket.curly.nushell" }
      },
      "end": "\\}",
      "endCaptures": {
        "0": { "name": "punctuation.section.block.end.bracket.curly.nushell" }
      },
      "name": "meta.expression.braced.nushell",
      "patterns": [
        {
          "begin": "(?<=\\{)\\s*\\|",
          "end": "\\|",
          "name": "meta.closure.parameters.nushell",
          "patterns": [{ "include": "#function-parameter" }]
        },
        {
          "match": "(\\w+)\\s*(:)\\s*",
          "captures": {
            "1": { "name": "variable.other.nushell" },
            "2": { "name": "keyword.control.nushell" }
          }
        },
        {
          "match": "(\\$\"((?:[^\"\\\\]|\\\\.)*)\")\\s*(:)\\s*",
          "captures": {
            "1": { "name": "variable.other.nushell" },
            "2": {
              "name": "variable.other.nushell",
              "patterns": [{ "include": "#paren-expression" }]
            },
            "3": { "name": "keyword.control.nushell" }
          },
          "name": "meta.record-entry.nushell"
        },
        {
          "match": "(\"(?:[^\"\\\\]|\\\\.)*\")\\s*(:)\\s*",
          "captures": {
            "1": { "name": "variable.other.nushell" },
            "2": { "name": "keyword.control.nushell" }
          },
          "name": "meta.record-entry.nushell"
        },
        {
          "match": "(\\$'([^']*)')\\s*(:)\\s*",
          "captures": {
            "1": { "name": "variable.other.nushell" },
            "2": {
              "name": "variable.other.nushell",
              "patterns": [{ "include": "#paren-expression" }]
            },
            "3": { "name": "keyword.control.nushell" }
          },
          "name": "meta.record-entry.nushell"
        },
        {
          "match": "('[^']*')\\s*(:)\\s*",
          "captures": {
            "1": { "name": "variable.other.nushell" },
            "2": { "name": "keyword.control.nushell" }
          },
          "name": "meta.record-entry.nushell"
        },
        { "include": "#spread" },
        { "include": "source.nushell" }
      ]
    },
    "define-variable": {
      "match": "(let|mut|(?:export\\s+)?const)\\s+(\\w+)\\s+(=)",
      "captures": {
        "1": { "name": "keyword.other.nushell" },
        "2": { "name": "variable.other.nushell" },
        "3": {
          "patterns": [{ "include": "#operators" }]
        }
      }
    },
    "define-alias": {
      "match": "((?:export )?alias)\\s+([\\w\\-!]+)\\s*(=)",
      "captures": {
        "1": { "name": "entity.name.function.nushell" },
        "2": { "name": "entity.name.type.nushell" },
        "3": {
          "patterns": [{ "include": "#operators" }]
        }
      }
    },
    "pre-command": {
      "begin": "(\\w+)(=)",
      "beginCaptures": {
        "1": { "name": "variable.other.nushell" },
        "2": {
          "patterns": [{ "include": "#operators" }]
        }
      },
      "end": "(?=\\s+)",
      "patterns": [{ "include": "#value" }]
    },

    "command": {
      "begin": "(?<!\\w)(?:(\\^)|(?![0-9]|\\$))([\\w.!]+(?:(?: (?!-)[\\w\\-.!]+(?:(?= |\\))|$)|[\\w\\-.!]+))*|(?<=\\^)\\$?(?:\"[^\"]+\"|'[^']+'))",
      "beginCaptures": {
        "1": { "name": "keyword.operator.nushell" },
        "2": {
          "patterns": [
            { "include": "#control-keywords" },
            {
              "match": "(?:ansi|char) \\w+",
              "captures": {
                "0": { "name": "keyword.other.builtin.nushell" }
              }
            },
            {
              "comment": "Regex generated with list-to-tree (https://github.com/glcraft/list-to-tree)",
              "match": "(a(?:l(?:ias|l)|n(?:si(?: (?:gradient|link|strip))?|y)|ppend|st)|b(?:g|its(?: (?:and|not|or|ro(?:l|r)|sh(?:l|r)|xor))?|reak|ytes(?: (?:a(?:dd|t)|build|collect|ends-with|index-of|length|re(?:move|place|verse)|starts-with))?)|c(?:al|d|h(?:ar|unks)|lear|o(?:l(?:lect|umns)|m(?:mandline(?: (?:edit|get-cursor|set-cursor))?|p(?:act|lete))|n(?:fig(?: (?:env|nu|reset))?|st|tinue))|p)|d(?:ate(?: (?:format|humanize|list-timezone|now|to-(?:record|t(?:able|imezone))))?|e(?:bug(?: (?:info|profile))?|code(?: (?:base(?:32(?:hex)?|64)|hex|new-base64))?|f(?:ault)?|scribe|tect columns)|o|rop(?: (?:column|nth))?|t(?: (?:add|diff|format|now|part|to|utcnow))?|u)|e(?:ach(?: while)?|cho|moji|n(?:code(?: (?:base(?:32(?:hex)?|64)|hex|new-base64))?|umerate)|rror make|very|x(?:ec|it|p(?:l(?:ain|ore)|ort(?: (?:alias|const|def|extern|module|use)|-env)?)|tern))|f(?:i(?:l(?:e|l|ter)|nd|rst)|latten|mt|or(?:mat(?: (?:d(?:ate|uration)|filesize|pattern))?)?|rom(?: (?:csv|eml|i(?:cs|ni)|json|msgpack(?:z)?|nuon|ods|p(?:arquet|list)|ssv|t(?:oml|sv)|url|vcf|x(?:lsx|ml)|y(?:aml|ml)))?)|g(?:e(?:nerate|t)|lob|r(?:id|oup(?:-by)?)|stat)|h(?:ash(?: (?:md5|sha256))?|e(?:aders|lp(?: (?:aliases|commands|e(?:scapes|xterns)|modules|operators))?)|i(?:de(?:-env)?|sto(?:gram|ry(?: session)?))|ttp(?: (?:delete|get|head|options|p(?:atch|ost|ut)))?)|i(?:f|gnore|n(?:c|put(?: list(?:en)?)?|s(?:ert|pect)|t(?:erleave|o(?: (?:b(?:i(?:nary|ts)|ool)|cell-path|d(?:atetime|uration)|f(?:ilesize|loat)|glob|int|record|s(?:qlite|tring)|value))?))|s-(?:admin|empty|not-empty|terminal)|tems)|j(?:oin|son path|walk)|k(?:eybindings(?: (?:default|list(?:en)?))?|ill)|l(?:ast|e(?:ngth|t(?:-env)?)|ines|o(?:ad-env|op)|s)|m(?:at(?:ch|h(?: (?:a(?:bs|rc(?:cos(?:h)?|sin(?:h)?|tan(?:h)?)|vg)|c(?:eil|os(?:h)?)|exp|floor|l(?:n|og)|m(?:ax|edian|in|ode)|product|round|s(?:in(?:h)?|qrt|tddev|um)|tan(?:h)?|variance))?)|d|e(?:rge|tadata(?: (?:access|set))?)|k(?:dir|temp)|o(?:dule|ve)|ut|v)|nu-(?:check|highlight)|o(?:pen|verlay(?: (?:hide|list|new|use))?)|p(?:a(?:nic|r(?:-each|se)|th(?: (?:basename|dirname|ex(?:ists|pand)|join|parse|relative-to|split|type))?)|lugin(?: (?:add|list|rm|stop|use))?|net|o(?:lars(?: (?:a(?:gg(?:-groups)?|ll-(?:false|true)|ppend|rg-(?:m(?:ax|in)|sort|true|unique|where)|s(?:-date(?:time)?)?)|c(?:a(?:che|st)|o(?:l(?:lect|umns)?|n(?:cat(?:-str)?|tains)|unt(?:-null)?)|umulative)|d(?:atepart|ecimal|rop(?:-(?:duplicates|nulls))?|ummies)|exp(?:lode|r-not)|f(?:etch|i(?:l(?:l-n(?:an|ull)|ter(?:-with)?)|rst)|latten)|g(?:et(?:-(?:day|hour|m(?:inute|onth)|nanosecond|ordinal|second|week(?:day)?|year))?|roup-by)|i(?:mplode|nt(?:eger|o-(?:df|lazy|nu))|s-(?:duplicated|in|n(?:ot-null|ull)|unique))|join|l(?:ast|it|owercase)|m(?:ax|e(?:an|dian)|in)|n(?:-unique|ot)|o(?:pen|therwise)|p(?:ivot|rofile)|qu(?:antile|ery)|r(?:e(?:name|place(?:-all)?|verse)|olling)|s(?:a(?:mple|ve)|chema|e(?:lect|t(?:-with-idx)?)|h(?:ape|ift)|lice|ort-by|t(?:d|ore-(?:get|ls|rm)|r(?:-(?:join|lengths|slice)|ftime))|um(?:mary)?)|take|u(?:n(?:ique|pivot)|ppercase)|va(?:lue-counts|r)|w(?:hen|ith-column)))?|rt)|r(?:epend|int)|s)|query(?: (?:db|git|json|web(?:page-info)?|xml))?|r(?:an(?:dom(?: (?:b(?:inary|ool)|chars|dice|float|int|uuid))?|ge)|e(?:duce|g(?:ex|istry query)|ject|name|turn|verse)|m|o(?:ll(?: (?:down|left|right|up))?|tate)|un-external)|s(?:ave|c(?:hema|ope(?: (?:aliases|commands|e(?:ngine-stats|xterns)|modules|variables))?)|e(?:lect|q(?: (?:char|date))?)|huffle|kip(?: (?:until|while))?|leep|o(?:rt(?:-by)?|urce(?:-env)?)|plit(?: (?:c(?:ell-path|hars|olumn)|list|row|words)|-by)?|t(?:art|or(?: (?:create|delete|export|i(?:mport|nsert)|open|reset|update))?|r(?: (?:c(?:a(?:mel-case|pitalize)|ontains)|d(?:istance|owncase)|e(?:nds-with|xpand)|index-of|join|kebab-case|length|pascal-case|re(?:place|verse)|s(?:creaming-snake-case|imilarity|nake-case|ta(?:rts-with|ts)|ubstring)|t(?:itle-case|rim)|upcase)|ess_internals)?)|ys(?: (?:cpu|disks|host|mem|net|temp|users))?)|t(?:a(?:ble|ke(?: (?:until|while))?)|e(?:e|rm size)|imeit|o(?: (?:csv|html|json|m(?:d|sgpack(?:z)?)|nuon|p(?:arquet|list)|t(?:ext|oml|sv)|xml|yaml)|uch)?|r(?:anspose|y)|utor)|u(?:limit|n(?:ame|iq(?:-by)?)|p(?:date(?: cells)?|sert)|rl(?: (?:build-query|decode|encode|join|parse))?|se)|v(?:alues|ersion|iew(?: (?:files|ir|s(?:ource|pan)))?)|w(?:atch|h(?:ere|i(?:ch|le)|oami)|i(?:ndow|th-env)|rap)|zip)(?![\\w-])( (.*))?",
              "captures": {
                "1": { "name": "keyword.other.builtin.nushell" },
                "2": {
                  "patterns": [{ "include": "#value" }]
                }
              }
            },
            {
              "match": "(?<=\\^)(?:\\$(\"[^\"]+\"|'[^']+')|\"[^\"]+\"|'[^']+')",
              "name": "entity.name.type.external.nushell",
              "captures": {
                "1": {
                  "patterns": [{ "include": "#paren-expression" }]
                }
              }
            },
            {
              "match": "([\\w.]+(?:-[\\w.!]+)*)(?: (.*))?",
              "captures": {
                "1": { "name": "entity.name.type.external.nushell" },
                "2": {
                  "patterns": [{ "include": "#value" }]
                }
              }
            },
            { "include": "#value" }
          ]
        }
      },
      "end": "(?=\\||\\)|\\}|;)|$",
      "name": "meta.command.nushell",
      "patterns": [
        { "include": "#parameters" },
        { "include": "#spread" },
        { "include": "#value" }
      ]
    },
    "expression": {
      "patterns": [
        { "include": "#pre-command" },
        { "include": "#for-loop" },
        { "include": "#operators" },
        {
          "match": "\\|",
          "name": "keyword.control.nushell"
        },
        { "include": "#control-keywords" },
        { "include": "#constant-value" },
        { "include": "#command" },
        { "include": "#value" }
      ]
    },
    "value": {
      "patterns": [
        { "include": "#variables" },
        { "include": "#variable-fields" },
        { "include": "#control-keywords" },
        { "include": "#constant-value" },
        { "include": "#table" },
        { "include": "#operators" },
        { "include": "#paren-expression" },
        { "include": "#braced-expression" },
        { "include": "#string" },
        { "include": "#comment" }
      ]
    }
  }
>>>>>>> 63fcfaf3
}<|MERGE_RESOLUTION|>--- conflicted
+++ resolved
@@ -1,5 +1,4 @@
 {
-<<<<<<< HEAD
 	"$schema": "https://raw.githubusercontent.com/martinring/tmlanguage/master/tmlanguage.json",
 	"name": "nushell",
 	"scopeName": "source.nushell",
@@ -939,7 +938,7 @@
 						},
 						{
 							"comment": "Regex generated with list-to-tree (https://github.com/glcraft/list-to-tree)",
-							"match": "(a(?:l(?:ias|l)|n(?:si(?: (?:gradient|link|strip))?|y)|ppend|s(?:sert(?: (?:e(?:qual|rror)|greater(?: or equal)?|le(?:ngth|ss(?: or equal)?)|not(?: equal)?|str contains))?|t))|b(?:anner|ench|its(?: (?:and|not|or|ro(?:l|r)|sh(?:l|r)|xor))?|reak|ytes(?: (?:a(?:dd|t)|build|collect|ends-with|index-of|length|re(?:move|place|verse)|starts-with))?)|c(?:al|d|h(?:ar|unks)|lear|o(?:l(?:lect|umns)|m(?:mandline(?: (?:edit|get-cursor|set-cursor))?|p(?:act|lete))|n(?:fig(?: (?:env|nu|reset))?|st|tinue))|p)|d(?:ate(?: (?:format|humanize|list-timezone|now|to-(?:record|t(?:able|imezone))))?|e(?:bug(?: (?:info|profile))?|code(?: (?:base64|hex))?|f(?:ault)?|scribe|tect columns)|irs (?:add|drop|goto|next|prev|show)|o|rop(?: (?:column|nth))?|t (?:datetime-diff|pretty-print-duration)|u)|e(?:ach(?: while)?|cho|llie|n(?:code(?: (?:base64|hex))?|umerate)|rror make|very|x(?:ec|it|p(?:l(?:ain|ore)|ort(?: (?:alias|const|def|extern|module|use)|-env)?)|tern))|f(?:i(?:l(?:l|ter)|nd|rst)|latten|mt|or(?:mat(?: (?:d(?:ate|uration)|filesize|pattern)|s (?:from (?:jsonl|ndjson)|to (?:jsonl|ndjson)))?)?|rom(?: (?:csv|json|msgpack(?:z)?|nuon|ods|ssv|t(?:oml|sv)|url|x(?:lsx|ml)|y(?:aml|ml)))?)|g(?:e(?:nerate|t)|lob|r(?:id|oup(?:-by)?))|h(?:ash(?: (?:md5|sha256))?|e(?:aders|lp(?: (?:aliases|commands|e(?:scapes|xterns)|modules|operators))?)|i(?:de(?:-env)?|sto(?:gram|ry(?: session)?))|ttp(?: (?:delete|get|head|options|p(?:atch|ost|ut)))?)|i(?:f|gnore|n(?:put(?: (?:display|list(?:en)?))?|s(?:ert|pect)|t(?:erleave|o(?: (?:b(?:i(?:nary|ts)|ool)|cell-path|d(?:atetime|uration)|f(?:ilesize|loat)|glob|int|record|s(?:qlite|tring)|value))?))|s-(?:admin|empty|not-empty|terminal)|te(?:ms|r (?:f(?:i(?:lter-map|nd(?:-index)?)|lat-map)|intersperse|scan|zip-(?:into-record|with))))|join|k(?:eybindings(?: (?:default|list(?:en)?))?|ill)|l(?:ast|e(?:ngth|t(?:-env)?)|ines|o(?:ad-env|g(?: (?:c(?:ritical|ustom)|debug|error|info|log-(?:ansi|level|prefix|short-prefix)|warning))?|op)|s)|m(?:at(?:ch|h(?: (?:a(?:bs|rc(?:cos(?:h)?|sin(?:h)?|tan(?:h)?)|vg)|c(?:eil|os(?:h)?)|exp|floor|l(?:n|og)|m(?:ax|edian|in|ode)|product|round|s(?:in(?:h)?|qrt|tddev|um)|tan(?:h)?|variance))?)|e(?:rge|tadata(?: set)?)|k(?:dir|temp)|o(?:dule|ve)|ut|v)|nu(?:-(?:check|highlight)|ll-device)|o(?:pen|verlay(?: (?:hide|list|new|use))?)|p(?:a(?:nic|r(?:-each|se)|th(?: (?:add|basename|dirname|ex(?:ists|pand)|join|parse|relative-to|split|type))?)|lugin(?: (?:add|list|rm|stop|use))?|ort|r(?:epend|int)|s|wd)|query db|r(?:an(?:dom(?: (?:bool|chars|dice|float|int|uuid))?|ge)|e(?:duce|gistry query|ject|name|peat|turn|verse)|m|o(?:ll(?: (?:down|left|right|up))?|tate)|un-external)|s(?:ave|c(?:hema|ope(?: (?:aliases|commands|e(?:ngine-stats|xterns)|modules|variables))?)|e(?:lect|q(?: (?:char|date))?)|huffle|kip(?: (?:until|while))?|leep|o(?:rt(?:-by)?|urce(?:-env)?)|plit(?: (?:c(?:hars|olumn)|list|row|words)|-by)?|t(?:art|or(?: (?:create|delete|export|i(?:mport|nsert)|open|reset|update))?|r(?: (?:c(?:a(?:mel-case|pitalize)|ontains)|d(?:eunicode|istance|owncase)|e(?:nds-with|xpand)|index-of|join|kebab-case|length|pascal-case|re(?:place|verse)|s(?:creaming-snake-case|nake-case|ta(?:rts-with|ts)|ubstring)|t(?:itle-case|rim)|upcase))?)|ys(?: (?:cpu|disks|host|mem|net|temp|users))?)|t(?:a(?:ble|ke(?: (?:until|while))?)|e(?:e|rm size)|imeit|o(?: (?:csv|html|json|m(?:d|sgpack(?:z)?)|nuon|t(?:ext|oml|sv)|xml|yaml)|uch)?|r(?:anspose|y)|utor)|u(?:n(?:ame|iq(?:-by)?)|p(?:date(?: cells)?|sert)|rl(?: (?:build-query|decode|encode|join|parse))?|se)|v(?:alues|ersion|iew(?: (?:files|ir|s(?:ource|pan)))?)|w(?:atch|h(?:ere|i(?:ch|le)|oami)|i(?:ndow|th-env)|rap)|xml x(?:access|insert|type|update)|zip)(?![\\w-])( (.*))?",
+							"match": "(a(?:l(?:ias|l)|n(?:si(?: (?:gradient|link|strip))?|y)|ppend|st)|b(?:g|its(?: (?:and|not|or|ro(?:l|r)|sh(?:l|r)|xor))?|reak|ytes(?: (?:a(?:dd|t)|build|collect|ends-with|index-of|length|re(?:move|place|verse)|starts-with))?)|c(?:al|d|h(?:ar|unks)|lear|o(?:l(?:lect|umns)|m(?:mandline(?: (?:edit|get-cursor|set-cursor))?|p(?:act|lete))|n(?:fig(?: (?:env|nu|reset))?|st|tinue))|p)|d(?:ate(?: (?:format|humanize|list-timezone|now|to-(?:record|t(?:able|imezone))))?|e(?:bug(?: (?:info|profile))?|code(?: (?:base(?:32(?:hex)?|64)|hex|new-base64))?|f(?:ault)?|scribe|tect columns)|o|rop(?: (?:column|nth))?|t(?: (?:add|diff|format|now|part|to|utcnow))?|u)|e(?:ach(?: while)?|cho|moji|n(?:code(?: (?:base(?:32(?:hex)?|64)|hex|new-base64))?|umerate)|rror make|very|x(?:ec|it|p(?:l(?:ain|ore)|ort(?: (?:alias|const|def|extern|module|use)|-env)?)|tern))|f(?:i(?:l(?:e|l|ter)|nd|rst)|latten|mt|or(?:mat(?: (?:d(?:ate|uration)|filesize|pattern))?)?|rom(?: (?:csv|eml|i(?:cs|ni)|json|msgpack(?:z)?|nuon|ods|p(?:arquet|list)|ssv|t(?:oml|sv)|url|vcf|x(?:lsx|ml)|y(?:aml|ml)))?)|g(?:e(?:nerate|t)|lob|r(?:id|oup(?:-by)?)|stat)|h(?:ash(?: (?:md5|sha256))?|e(?:aders|lp(?: (?:aliases|commands|e(?:scapes|xterns)|modules|operators))?)|i(?:de(?:-env)?|sto(?:gram|ry(?: session)?))|ttp(?: (?:delete|get|head|options|p(?:atch|ost|ut)))?)|i(?:f|gnore|n(?:c|put(?: list(?:en)?)?|s(?:ert|pect)|t(?:erleave|o(?: (?:b(?:i(?:nary|ts)|ool)|cell-path|d(?:atetime|uration)|f(?:ilesize|loat)|glob|int|record|s(?:qlite|tring)|value))?))|s-(?:admin|empty|not-empty|terminal)|tems)|j(?:oin|son path|walk)|k(?:eybindings(?: (?:default|list(?:en)?))?|ill)|l(?:ast|e(?:ngth|t(?:-env)?)|ines|o(?:ad-env|op)|s)|m(?:at(?:ch|h(?: (?:a(?:bs|rc(?:cos(?:h)?|sin(?:h)?|tan(?:h)?)|vg)|c(?:eil|os(?:h)?)|exp|floor|l(?:n|og)|m(?:ax|edian|in|ode)|product|round|s(?:in(?:h)?|qrt|tddev|um)|tan(?:h)?|variance))?)|d|e(?:rge|tadata(?: (?:access|set))?)|k(?:dir|temp)|o(?:dule|ve)|ut|v)|nu-(?:check|highlight)|o(?:pen|verlay(?: (?:hide|list|new|use))?)|p(?:a(?:nic|r(?:-each|se)|th(?: (?:basename|dirname|ex(?:ists|pand)|join|parse|relative-to|split|type))?)|lugin(?: (?:add|list|rm|stop|use))?|net|o(?:lars(?: (?:a(?:gg(?:-groups)?|ll-(?:false|true)|ppend|rg-(?:m(?:ax|in)|sort|true|unique|where)|s(?:-date(?:time)?)?)|c(?:a(?:che|st)|o(?:l(?:lect|umns)?|n(?:cat(?:-str)?|tains)|unt(?:-null)?)|umulative)|d(?:atepart|ecimal|rop(?:-(?:duplicates|nulls))?|ummies)|exp(?:lode|r-not)|f(?:etch|i(?:l(?:l-n(?:an|ull)|ter(?:-with)?)|rst)|latten)|g(?:et(?:-(?:day|hour|m(?:inute|onth)|nanosecond|ordinal|second|week(?:day)?|year))?|roup-by)|i(?:mplode|nt(?:eger|o-(?:df|lazy|nu))|s-(?:duplicated|in|n(?:ot-null|ull)|unique))|join|l(?:ast|it|owercase)|m(?:ax|e(?:an|dian)|in)|n(?:-unique|ot)|o(?:pen|therwise)|p(?:ivot|rofile)|qu(?:antile|ery)|r(?:e(?:name|place(?:-all)?|verse)|olling)|s(?:a(?:mple|ve)|chema|e(?:lect|t(?:-with-idx)?)|h(?:ape|ift)|lice|ort-by|t(?:d|ore-(?:get|ls|rm)|r(?:-(?:join|lengths|slice)|ftime))|um(?:mary)?)|take|u(?:n(?:ique|pivot)|ppercase)|va(?:lue-counts|r)|w(?:hen|ith-column)))?|rt)|r(?:epend|int)|s)|query(?: (?:db|git|json|web(?:page-info)?|xml))?|r(?:an(?:dom(?: (?:b(?:inary|ool)|chars|dice|float|int|uuid))?|ge)|e(?:duce|g(?:ex|istry query)|ject|name|turn|verse)|m|o(?:ll(?: (?:down|left|right|up))?|tate)|un-external)|s(?:ave|c(?:hema|ope(?: (?:aliases|commands|e(?:ngine-stats|xterns)|modules|variables))?)|e(?:lect|q(?: (?:char|date))?)|huffle|kip(?: (?:until|while))?|leep|o(?:rt(?:-by)?|urce(?:-env)?)|plit(?: (?:c(?:ell-path|hars|olumn)|list|row|words)|-by)?|t(?:art|or(?: (?:create|delete|export|i(?:mport|nsert)|open|reset|update))?|r(?: (?:c(?:a(?:mel-case|pitalize)|ontains)|d(?:istance|owncase)|e(?:nds-with|xpand)|index-of|join|kebab-case|length|pascal-case|re(?:place|verse)|s(?:creaming-snake-case|imilarity|nake-case|ta(?:rts-with|ts)|ubstring)|t(?:itle-case|rim)|upcase)|ess_internals)?)|ys(?: (?:cpu|disks|host|mem|net|temp|users))?)|t(?:a(?:ble|ke(?: (?:until|while))?)|e(?:e|rm size)|imeit|o(?: (?:csv|html|json|m(?:d|sgpack(?:z)?)|nuon|p(?:arquet|list)|t(?:ext|oml|sv)|xml|yaml)|uch)?|r(?:anspose|y)|utor)|u(?:limit|n(?:ame|iq(?:-by)?)|p(?:date(?: cells)?|sert)|rl(?: (?:build-query|decode|encode|join|parse))?|se)|v(?:alues|ersion|iew(?: (?:files|ir|s(?:ource|pan)))?)|w(?:atch|h(?:ere|i(?:ch|le)|oami)|i(?:ndow|th-env)|rap)|zip)(?![\\w-])( (.*))?",
 							"captures": {
 								"1": {
 									"name": "keyword.other.builtin.nushell"
@@ -1065,699 +1064,4 @@
 			]
 		}
 	}
-=======
-  "$schema": "https://raw.githubusercontent.com/martinring/tmlanguage/master/tmlanguage.json",
-  "name": "nushell",
-  "scopeName": "source.nushell",
-  "patterns": [
-    { "include": "#define-variable" },
-    { "include": "#define-alias" },
-    { "include": "#function" },
-    { "include": "#extern" },
-    { "include": "#module" },
-    { "include": "#use-module" },
-    { "include": "#expression" },
-    { "include": "#comment" }
-  ],
-  "repository": {
-    "string": {
-      "patterns": [
-        { "include": "#string-single-quote" },
-        { "include": "#string-backtick" },
-        { "include": "#string-double-quote" },
-        { "include": "#string-interpolated-double" },
-        { "include": "#string-interpolated-single" },
-        { "include": "#string-bare" }
-      ]
-    },
-    "string-escape": {
-      "match": "\\\\(?:[bfrnt\\\\'\"/]|u[0-9a-fA-F]{4})",
-      "name": "constant.character.escape.nushell"
-    },
-    "string-bare": {
-      "match": "[^$\\[{(\"',|#\\s|][^\\[\\]{}()\"'\\s#,|]*",
-      "name": "string.bare.nushell"
-    },
-    "string-single-quote": {
-      "begin": "'",
-      "beginCaptures": {
-        "0": { "name": "punctuation.definition.string.begin.nushell" }
-      },
-      "end": "'",
-      "endCaptures": {
-        "0": { "name": "punctuation.definition.string.end.nushell" }
-      },
-      "name": "string.quoted.single.nushell"
-    },
-    "string-backtick": {
-      "begin": "`",
-      "beginCaptures": {
-        "0": { "name": "punctuation.definition.string.begin.nushell" }
-      },
-      "end": "`",
-      "endCaptures": {
-        "0": { "name": "punctuation.definition.string.end.nushell" }
-      },
-      "name": "string.quoted.single.nushell"
-    },
-    "string-double-quote": {
-      "begin": "\"",
-      "beginCaptures": {
-        "0": { "name": "punctuation.definition.string.begin.nushell" }
-      },
-      "end": "\"",
-      "endCaptures": {
-        "0": { "name": "punctuation.definition.string.end.nushell" }
-      },
-      "name": "string.quoted.double.nushell",
-      "patterns": [
-        {
-          "match": "\\w+"
-        },
-        { "include": "#string-escape" }
-      ]
-    },
-    "string-interpolated-double": {
-      "begin": "\\$\"",
-      "beginCaptures": {
-        "0": { "name": "punctuation.definition.string.begin.nushell" }
-      },
-      "end": "\"",
-      "endCaptures": {
-        "0": { "name": "punctuation.definition.string.end.nushell" }
-      },
-      "name": "string.interpolated.double.nushell",
-      "patterns": [
-        {
-          "match": "\\\\[()]",
-          "name": "constant.character.escape.nushell"
-        },
-        { "include": "#string-escape" },
-        { "include": "#paren-expression" }
-      ]
-    },
-    "string-interpolated-single": {
-      "begin": "\\$'",
-      "beginCaptures": {
-        "0": { "name": "punctuation.definition.string.begin.nushell" }
-      },
-      "end": "'",
-      "endCaptures": {
-        "0": { "name": "punctuation.definition.string.end.nushell" }
-      },
-      "name": "string.interpolated.single.nushell",
-      "patterns": [{ "include": "#paren-expression" }]
-    },
-    "control-keywords": {
-      "comment": "Regex generated with list-to-tree (https://github.com/glcraft/list-to-tree)",
-      "match": "(?<![0-9a-zA-Z_\\-.\\/:\\\\])(?:break|continue|else(?: if)?|for|if|loop|mut|return|try|while)(?![0-9a-zA-Z_\\-.\\/:\\\\])",
-      "name": "keyword.control.nushell"
-    },
-    "comment": {
-      "match": "(#.*)$",
-      "name": "comment.nushell"
-    },
-    "keyword": {
-      "match": "(?:def(?:-env)?)",
-      "name": "keyword.other.nushell"
-    },
-    "parameters": {
-      "match": "(?<=\\s)(-{1,2})[\\w-]+",
-      "name": "variable.parameter.nushell",
-      "captures": {
-        "1": { "name": "keyword.control.nushell" }
-      }
-    },
-    "variables": {
-      "match": "(\\$[a-zA-Z0-9_]+)((?:\\.(?:[\\w-]+|\"[\\w\\- ]+\"))*)",
-      "captures": {
-        "1": {
-          "patterns": [
-            { "include": "#internal-variables" },
-            {
-              "match": "\\$.+",
-              "name": "variable.other.nushell"
-            }
-          ]
-        },
-        "2": {
-          "name": "variable.other.nushell"
-        }
-      }
-    },
-    "variable-fields": {
-      "match": "(?<=\\)|\\}|\\])(?:\\.(?:[\\w-]+|\"[\\w\\- ]+\"))+",
-      "name": "variable.other.nushell"
-    },
-    "internal-variables": {
-      "match": "\\$(?:nu|env)\\b",
-      "name": "variable.language.nushell"
-    },
-    "datetime": {
-      "match": "\\b\\d{4}-\\d{2}-\\d{2}(?:T\\d{2}:\\d{2}:\\d{2}(?:\\.\\d+)?(?:\\+\\d{2}:?\\d{2}|Z)?)?\\b",
-      "name": "constant.numeric.nushell"
-    },
-    "numbers-hexa": {
-      "match": "(?<![\\w-])0x[0-9a-fA-F]+(?![\\w.])",
-      "name": "constant.numeric.nushell"
-    },
-    "numbers": {
-      "match": "(?<![\\w-])[-+]?(?:\\d+|\\d{1,3}(?:_\\d{3})*)(?:\\.\\d*)?(?i:ns|us|ms|sec|min|hr|day|wk|b|kb|mb|gb|tb|pt|eb|zb|kib|mib|gib|tib|pit|eib|zib)?(?:(?![\\w.])|(?=\\.\\.))",
-      "name": "constant.numeric.nushell"
-    },
-    "binary": {
-      "begin": "\\b(0x)(\\[)",
-      "beginCaptures": {
-        "1": { "name": "constant.numeric.nushell" },
-        "2": { "name": "meta.brace.square.begin.nushell" }
-      },
-      "end": "\\]",
-      "endCaptures": {
-        "0": { "name": "meta.brace.square.begin.nushell" }
-      },
-      "name": "constant.binary.nushell",
-      "patterns": [
-        { "match": "[0-9a-fA-F]{2}", "name": "constant.numeric.nushell" }
-      ]
-    },
-    "constant-keywords": {
-      "match": "\\b(?:true|false|null)\\b",
-      "name": "constant.language.nushell"
-    },
-    "constant-value": {
-      "patterns": [
-        { "include": "#constant-keywords" },
-        { "include": "#datetime" },
-        { "include": "#numbers" },
-        { "include": "#numbers-hexa" },
-        { "include": "#binary" }
-      ]
-    },
-    "spread": {
-      "match": "\\.\\.\\.(?=[^\\s\\]}])",
-      "name": "keyword.control.nushell"
-    },
-    "ranges": {
-      "match": "\\.\\.<?",
-      "name": "keyword.control.nushell"
-    },
-    "operators-word": {
-      "match": "(?<= |\\()(?:mod|in|not-in|not|and|or|xor|bit-or|bit-and|bit-xor|bit-shl|bit-shr|starts-with|ends-with)(?= |\\)|$)",
-      "name": "keyword.control.nushell"
-    },
-    "operators-symbols": {
-      "match": "(?<= )(?:(?:\\+|\\-|\\*|\\/)=?|\\/\\/|\\*\\*|!=|[<>=]=?|[!=]~|\\+\\+=?)(?= |$)",
-      "name": "keyword.control.nushell"
-    },
-    "operators": {
-      "patterns": [
-        { "include": "#operators-word" },
-        { "include": "#operators-symbols" },
-        { "include": "#ranges" }
-      ]
-    },
-    "table": {
-      "begin": "\\[",
-      "beginCaptures": {
-        "0": { "name": "meta.brace.square.begin.nushell" }
-      },
-      "end": "\\]",
-      "endCaptures": {
-        "0": { "name": "meta.brace.square.end.nushell" }
-      },
-      "name": "meta.table.nushell",
-      "patterns": [
-        { "include": "#spread" },
-        { "include": "#value" },
-        {
-          "match": ",",
-          "name": "punctuation.separator.nushell"
-        }
-      ]
-    },
-    "types": {
-      "patterns": [
-        {
-          "name": "meta.list.nushell",
-          "begin": "\\b(list)\\s*<",
-          "beginCaptures": {
-            "1": { "name": "entity.name.type.nushell" }
-          },
-          "end": ">",
-          "patterns": [{ "include": "#types" }]
-        },
-        {
-          "name": "meta.record.nushell",
-          "begin": "\\b(record)\\s*<",
-          "beginCaptures": {
-            "1": { "name": "entity.name.type.nushell" }
-          },
-          "end": ">",
-          "patterns": [
-            {
-              "match": "([\\w\\-]+|\"[\\w\\- ]+\"|'[^']+')\\s*:\\s*",
-              "captures": {
-                "1": { "name": "variable.parameter.nushell" }
-              }
-            },
-            { "include": "#types" }
-          ]
-        },
-        {
-          "match": "\\b(\\w+)\\b",
-          "name": "entity.name.type.nushell"
-        }
-      ]
-    },
-    "function-parameter": {
-      "patterns": [
-        {
-          "match": "(-{0,2}|\\.{3})[\\w-]+(?:\\((-[\\w?])\\))?",
-          "name": "variable.parameter.nushell",
-          "captures": {
-            "1": { "name": "keyword.control.nushell" }
-          }
-        },
-        {
-          "begin": "\\??:\\s*",
-          "end": "(?=(?:\\s+(?:-{0,2}|\\.{3})[\\w-]+)|(?:\\s*(?:,|\\]|\\||@|=|#|$)))",
-          "patterns": [{ "include": "#types" }]
-        },
-        {
-          "begin": "@(?=\"|')",
-          "end": "(?<=\"|')",
-          "patterns": [{ "include": "#string" }]
-        },
-        {
-          "name": "default.value.nushell",
-          "begin": "=\\s*",
-          "end": "(?=(?:\\s+-{0,2}[\\w-]+)|(?:\\s*(?:,|\\]|\\||#|$)))",
-          "patterns": [{ "include": "#value" }]
-        }
-      ]
-    },
-    "function-parameters": {
-      "begin": "\\[",
-      "beginCaptures": {
-        "0": { "name": "meta.brace.square.begin.nushell" }
-      },
-      "end": "\\]",
-      "endCaptures": {
-        "0": { "name": "meta.brace.square.end.nushell" }
-      },
-      "patterns": [
-        { "include": "#function-parameter" },
-        { "include": "#comment" }
-      ],
-      "name": "meta.function.parameters.nushell"
-    },
-    "function-multiple-inout": {
-      "begin": "(?<=]\\s*)(:)\\s+(\\[)",
-      "beginCaptures": {
-        "1": { "name": "punctuation.definition.in-out.nushell" },
-        "2": { "name": "meta.brace.square.begin.nushell" }
-      },
-      "end": "\\]",
-      "endCaptures": {
-        "0": { "name": "meta.brace.square.end.nushell" }
-      },
-      "patterns": [
-        { "include": "#types" },
-        {
-          "match": "\\s*(,)\\s*",
-          "captures": {
-            "1": { "name": "punctuation.separator.nushell" }
-          }
-        },
-        {
-          "match": "\\s+(->)\\s+",
-          "captures": {
-            "1": { "name": "keyword.operator.nushell" }
-          }
-        }
-      ]
-    },
-    "function-inout": {
-      "patterns": [
-        { "include": "#types" },
-        {
-          "match": "->",
-          "name": "keyword.operator.nushell"
-        },
-        { "include": "#function-multiple-inout" }
-      ]
-    },
-    "function-body": {
-      "begin": "\\{",
-      "beginCaptures": {
-        "0": { "name": "punctuation.definition.function.begin.nushell" }
-      },
-      "end": "\\}",
-      "endCaptures": {
-        "0": { "name": "punctuation.definition.function.end.nushell" }
-      },
-      "name": "meta.function.body.nushell",
-      "patterns": [{ "include": "source.nushell" }]
-    },
-    "function": {
-      "begin": "((?:export\\s+)?def(?:\\s+--\\w+)*)\\s+([\\w\\-]+|\"[\\w\\- ]+\"|'[\\w\\- ]+'|`[\\w\\- ]+`)(\\s+--\\w+)*",
-      "beginCaptures": {
-        "1": { "name": "entity.name.function.nushell" },
-        "2": { "name": "entity.name.type.nushell" },
-        "3": { "name": "entity.name.function.nushell" }
-      },
-      "end": "(?<=\\})",
-      "patterns": [
-        { "include": "#function-parameters" },
-        { "include": "#function-body" },
-        { "include": "#function-inout" }
-      ]
-    },
-    "extern": {
-      "begin": "((?:export\\s+)?extern)\\s+([\\w\\-]+|\"[\\w\\- ]+\")",
-      "beginCaptures": {
-        "1": { "name": "entity.name.function.nushell" },
-        "2": { "name": "entity.name.type.nushell" }
-      },
-      "end": "(?<=\\])",
-      "endCaptures": {
-        "0": { "name": "punctuation.definition.function.end.nushell" }
-      },
-      "patterns": [{ "include": "#function-parameters" }]
-    },
-    "module": {
-      "begin": "((?:export\\s+)?module)\\s+([\\w\\-]+)\\s*\\{",
-      "beginCaptures": {
-        "1": { "name": "entity.name.function.nushell" },
-        "2": { "name": "entity.name.namespace.nushell" }
-      },
-      "end": "\\}",
-      "endCaptures": {
-        "0": { "name": "punctuation.definition.module.end.nushell" }
-      },
-      "name": "meta.module.nushell",
-      "patterns": [{ "include": "source.nushell" }]
-    },
-    "use-module": {
-      "patterns": [
-        {
-          "match": "^\\s*((?:export )?use)\\s+([\\w\\-]+|\"[\\w\\- ]+\"|'[\\w\\- ]+')(?:\\s+([\\w\\-]+|\"[\\w\\- ]+\"|'[\\w\\- ]+'|\\*))?\\s*;?$",
-          "captures": {
-            "1": { "name": "entity.name.function.nushell" },
-            "2": { "name": "entity.name.namespace.nushell" },
-            "3": { "name": "keyword.other.nushell" }
-          }
-        },
-        {
-          "begin": "^\\s*((?:export )?use)\\s+([\\w\\-]+|\"[\\w\\- ]+\"|'[\\w\\- ]+')\\s*\\[",
-          "beginCaptures": {
-            "1": { "name": "entity.name.function.nushell" },
-            "2": { "name": "entity.name.namespace.nushell" }
-          },
-          "end": "(\\])\\s*;?\\s*$",
-          "endCaptures": {
-            "1": { "name": "meta.brace.square.end.nushell" }
-          },
-          "patterns": [
-            {
-              "match": "([\\w\\-]+|\"[\\w\\- ]+\"|'[\\w\\- ]+'|\\*),?",
-              "captures": {
-                "1": { "name": "keyword.other.nushell" }
-              }
-            },
-            {
-              "include": "#comment"
-            }
-          ]
-        },
-        {
-          "match": "(?<path>(?:/|\\\\|~[\\/\\\\]|\\.\\.?[\\/\\\\])?(?:[^\\/\\\\]+[\\/\\\\])*[\\w\\- ]+(?:\\.nu)?){0}^\\s*((?:export )?use)\\s+(\"\\g<path>\"|'\\g<path>\\'|(?![\"'])\\g<path>)(?:\\s+([\\w\\-]+|\"[\\w\\- ]+\"|'[^']+'|\\*))?\\s*;?$",
-          "captures": {
-            "2": { "name": "entity.name.function.nushell" },
-            "3": {
-              "name": "string.bare.nushell",
-              "patterns": [
-                {
-                  "match": "([\\w\\- ]+)(?:\\.nu)?(?=$|\"|')",
-                  "captures": {
-                    "1": { "name": "entity.name.namespace.nushell" }
-                  }
-                }
-              ]
-            },
-            "4": { "name": "keyword.other.nushell" }
-          }
-        },
-        {
-          "begin": "(?<path>(?:/|\\\\|~[\\/\\\\]|\\.\\.?[\\/\\\\])?(?:[^\\/\\\\]+[\\/\\\\])*[\\w\\- ]+(?:\\.nu)?){0}^\\s*((?:export )?use)\\s+(\"\\g<path>\"|'\\g<path>\\'|(?![\"'])\\g<path>)\\s+\\[",
-          "beginCaptures": {
-            "2": { "name": "entity.name.function.nushell" },
-            "3": {
-              "name": "string.bare.nushell",
-              "patterns": [
-                {
-                  "match": "([\\w\\- ]+)(?:\\.nu)?(?=$|\"|')",
-                  "captures": {
-                    "1": { "name": "entity.name.namespace.nushell" }
-                  }
-                }
-              ]
-            }
-          },
-          "end": "(\\])\\s*;?\\s*$",
-          "endCaptures": {
-            "1": { "name": "meta.brace.square.end.nushell" }
-          },
-          "patterns": [
-            {
-              "match": "([\\w\\-]+|\"[\\w\\- ]+\"|'[\\w\\- ]+'|\\*),?",
-              "captures": {
-                "0": { "name": "keyword.other.nushell" }
-              }
-            },
-            {
-              "include": "#comment"
-            }
-          ]
-        },
-        {
-          "match": "^\\s*(?:export )?use\\b",
-          "captures": {
-            "0": { "name": "entity.name.function.nushell" }
-          }
-        }
-      ]
-    },
-    "for-loop": {
-      "begin": "(for)\\s+(\\$?\\w+)\\s+(in)\\s+(.+)\\s*(\\{)",
-      "beginCaptures": {
-        "1": { "name": "keyword.other.nushell" },
-        "2": { "name": "variable.other.nushell" },
-        "3": { "name": "keyword.other.nushell" },
-        "4": { "patterns": [{ "include": "#value" }] },
-        "5": { "name": "punctuation.section.block.begin.bracket.curly.nushell" }
-      },
-      "end": "\\}",
-      "endCaptures": {
-        "0": { "name": "punctuation.section.block.end.bracket.curly.nushell" }
-      },
-      "name": "meta.for-loop.nushell",
-      "patterns": [{ "include": "source.nushell" }]
-    },
-    "paren-expression": {
-      "begin": "\\(",
-      "beginCaptures": {
-        "0": { "name": "meta.brace.round.begin.nushell" }
-      },
-      "end": "\\)",
-      "endCaptures": {
-        "0": { "name": "meta.brace.round.end.nushell" }
-      },
-      "name": "meta.expression.parenthesis.nushell",
-      "patterns": [{ "include": "#expression" }]
-    },
-    "braced-expression": {
-      "begin": "\\{",
-      "beginCaptures": {
-        "0": { "name": "punctuation.section.block.begin.bracket.curly.nushell" }
-      },
-      "end": "\\}",
-      "endCaptures": {
-        "0": { "name": "punctuation.section.block.end.bracket.curly.nushell" }
-      },
-      "name": "meta.expression.braced.nushell",
-      "patterns": [
-        {
-          "begin": "(?<=\\{)\\s*\\|",
-          "end": "\\|",
-          "name": "meta.closure.parameters.nushell",
-          "patterns": [{ "include": "#function-parameter" }]
-        },
-        {
-          "match": "(\\w+)\\s*(:)\\s*",
-          "captures": {
-            "1": { "name": "variable.other.nushell" },
-            "2": { "name": "keyword.control.nushell" }
-          }
-        },
-        {
-          "match": "(\\$\"((?:[^\"\\\\]|\\\\.)*)\")\\s*(:)\\s*",
-          "captures": {
-            "1": { "name": "variable.other.nushell" },
-            "2": {
-              "name": "variable.other.nushell",
-              "patterns": [{ "include": "#paren-expression" }]
-            },
-            "3": { "name": "keyword.control.nushell" }
-          },
-          "name": "meta.record-entry.nushell"
-        },
-        {
-          "match": "(\"(?:[^\"\\\\]|\\\\.)*\")\\s*(:)\\s*",
-          "captures": {
-            "1": { "name": "variable.other.nushell" },
-            "2": { "name": "keyword.control.nushell" }
-          },
-          "name": "meta.record-entry.nushell"
-        },
-        {
-          "match": "(\\$'([^']*)')\\s*(:)\\s*",
-          "captures": {
-            "1": { "name": "variable.other.nushell" },
-            "2": {
-              "name": "variable.other.nushell",
-              "patterns": [{ "include": "#paren-expression" }]
-            },
-            "3": { "name": "keyword.control.nushell" }
-          },
-          "name": "meta.record-entry.nushell"
-        },
-        {
-          "match": "('[^']*')\\s*(:)\\s*",
-          "captures": {
-            "1": { "name": "variable.other.nushell" },
-            "2": { "name": "keyword.control.nushell" }
-          },
-          "name": "meta.record-entry.nushell"
-        },
-        { "include": "#spread" },
-        { "include": "source.nushell" }
-      ]
-    },
-    "define-variable": {
-      "match": "(let|mut|(?:export\\s+)?const)\\s+(\\w+)\\s+(=)",
-      "captures": {
-        "1": { "name": "keyword.other.nushell" },
-        "2": { "name": "variable.other.nushell" },
-        "3": {
-          "patterns": [{ "include": "#operators" }]
-        }
-      }
-    },
-    "define-alias": {
-      "match": "((?:export )?alias)\\s+([\\w\\-!]+)\\s*(=)",
-      "captures": {
-        "1": { "name": "entity.name.function.nushell" },
-        "2": { "name": "entity.name.type.nushell" },
-        "3": {
-          "patterns": [{ "include": "#operators" }]
-        }
-      }
-    },
-    "pre-command": {
-      "begin": "(\\w+)(=)",
-      "beginCaptures": {
-        "1": { "name": "variable.other.nushell" },
-        "2": {
-          "patterns": [{ "include": "#operators" }]
-        }
-      },
-      "end": "(?=\\s+)",
-      "patterns": [{ "include": "#value" }]
-    },
-
-    "command": {
-      "begin": "(?<!\\w)(?:(\\^)|(?![0-9]|\\$))([\\w.!]+(?:(?: (?!-)[\\w\\-.!]+(?:(?= |\\))|$)|[\\w\\-.!]+))*|(?<=\\^)\\$?(?:\"[^\"]+\"|'[^']+'))",
-      "beginCaptures": {
-        "1": { "name": "keyword.operator.nushell" },
-        "2": {
-          "patterns": [
-            { "include": "#control-keywords" },
-            {
-              "match": "(?:ansi|char) \\w+",
-              "captures": {
-                "0": { "name": "keyword.other.builtin.nushell" }
-              }
-            },
-            {
-              "comment": "Regex generated with list-to-tree (https://github.com/glcraft/list-to-tree)",
-              "match": "(a(?:l(?:ias|l)|n(?:si(?: (?:gradient|link|strip))?|y)|ppend|st)|b(?:g|its(?: (?:and|not|or|ro(?:l|r)|sh(?:l|r)|xor))?|reak|ytes(?: (?:a(?:dd|t)|build|collect|ends-with|index-of|length|re(?:move|place|verse)|starts-with))?)|c(?:al|d|h(?:ar|unks)|lear|o(?:l(?:lect|umns)|m(?:mandline(?: (?:edit|get-cursor|set-cursor))?|p(?:act|lete))|n(?:fig(?: (?:env|nu|reset))?|st|tinue))|p)|d(?:ate(?: (?:format|humanize|list-timezone|now|to-(?:record|t(?:able|imezone))))?|e(?:bug(?: (?:info|profile))?|code(?: (?:base(?:32(?:hex)?|64)|hex|new-base64))?|f(?:ault)?|scribe|tect columns)|o|rop(?: (?:column|nth))?|t(?: (?:add|diff|format|now|part|to|utcnow))?|u)|e(?:ach(?: while)?|cho|moji|n(?:code(?: (?:base(?:32(?:hex)?|64)|hex|new-base64))?|umerate)|rror make|very|x(?:ec|it|p(?:l(?:ain|ore)|ort(?: (?:alias|const|def|extern|module|use)|-env)?)|tern))|f(?:i(?:l(?:e|l|ter)|nd|rst)|latten|mt|or(?:mat(?: (?:d(?:ate|uration)|filesize|pattern))?)?|rom(?: (?:csv|eml|i(?:cs|ni)|json|msgpack(?:z)?|nuon|ods|p(?:arquet|list)|ssv|t(?:oml|sv)|url|vcf|x(?:lsx|ml)|y(?:aml|ml)))?)|g(?:e(?:nerate|t)|lob|r(?:id|oup(?:-by)?)|stat)|h(?:ash(?: (?:md5|sha256))?|e(?:aders|lp(?: (?:aliases|commands|e(?:scapes|xterns)|modules|operators))?)|i(?:de(?:-env)?|sto(?:gram|ry(?: session)?))|ttp(?: (?:delete|get|head|options|p(?:atch|ost|ut)))?)|i(?:f|gnore|n(?:c|put(?: list(?:en)?)?|s(?:ert|pect)|t(?:erleave|o(?: (?:b(?:i(?:nary|ts)|ool)|cell-path|d(?:atetime|uration)|f(?:ilesize|loat)|glob|int|record|s(?:qlite|tring)|value))?))|s-(?:admin|empty|not-empty|terminal)|tems)|j(?:oin|son path|walk)|k(?:eybindings(?: (?:default|list(?:en)?))?|ill)|l(?:ast|e(?:ngth|t(?:-env)?)|ines|o(?:ad-env|op)|s)|m(?:at(?:ch|h(?: (?:a(?:bs|rc(?:cos(?:h)?|sin(?:h)?|tan(?:h)?)|vg)|c(?:eil|os(?:h)?)|exp|floor|l(?:n|og)|m(?:ax|edian|in|ode)|product|round|s(?:in(?:h)?|qrt|tddev|um)|tan(?:h)?|variance))?)|d|e(?:rge|tadata(?: (?:access|set))?)|k(?:dir|temp)|o(?:dule|ve)|ut|v)|nu-(?:check|highlight)|o(?:pen|verlay(?: (?:hide|list|new|use))?)|p(?:a(?:nic|r(?:-each|se)|th(?: (?:basename|dirname|ex(?:ists|pand)|join|parse|relative-to|split|type))?)|lugin(?: (?:add|list|rm|stop|use))?|net|o(?:lars(?: (?:a(?:gg(?:-groups)?|ll-(?:false|true)|ppend|rg-(?:m(?:ax|in)|sort|true|unique|where)|s(?:-date(?:time)?)?)|c(?:a(?:che|st)|o(?:l(?:lect|umns)?|n(?:cat(?:-str)?|tains)|unt(?:-null)?)|umulative)|d(?:atepart|ecimal|rop(?:-(?:duplicates|nulls))?|ummies)|exp(?:lode|r-not)|f(?:etch|i(?:l(?:l-n(?:an|ull)|ter(?:-with)?)|rst)|latten)|g(?:et(?:-(?:day|hour|m(?:inute|onth)|nanosecond|ordinal|second|week(?:day)?|year))?|roup-by)|i(?:mplode|nt(?:eger|o-(?:df|lazy|nu))|s-(?:duplicated|in|n(?:ot-null|ull)|unique))|join|l(?:ast|it|owercase)|m(?:ax|e(?:an|dian)|in)|n(?:-unique|ot)|o(?:pen|therwise)|p(?:ivot|rofile)|qu(?:antile|ery)|r(?:e(?:name|place(?:-all)?|verse)|olling)|s(?:a(?:mple|ve)|chema|e(?:lect|t(?:-with-idx)?)|h(?:ape|ift)|lice|ort-by|t(?:d|ore-(?:get|ls|rm)|r(?:-(?:join|lengths|slice)|ftime))|um(?:mary)?)|take|u(?:n(?:ique|pivot)|ppercase)|va(?:lue-counts|r)|w(?:hen|ith-column)))?|rt)|r(?:epend|int)|s)|query(?: (?:db|git|json|web(?:page-info)?|xml))?|r(?:an(?:dom(?: (?:b(?:inary|ool)|chars|dice|float|int|uuid))?|ge)|e(?:duce|g(?:ex|istry query)|ject|name|turn|verse)|m|o(?:ll(?: (?:down|left|right|up))?|tate)|un-external)|s(?:ave|c(?:hema|ope(?: (?:aliases|commands|e(?:ngine-stats|xterns)|modules|variables))?)|e(?:lect|q(?: (?:char|date))?)|huffle|kip(?: (?:until|while))?|leep|o(?:rt(?:-by)?|urce(?:-env)?)|plit(?: (?:c(?:ell-path|hars|olumn)|list|row|words)|-by)?|t(?:art|or(?: (?:create|delete|export|i(?:mport|nsert)|open|reset|update))?|r(?: (?:c(?:a(?:mel-case|pitalize)|ontains)|d(?:istance|owncase)|e(?:nds-with|xpand)|index-of|join|kebab-case|length|pascal-case|re(?:place|verse)|s(?:creaming-snake-case|imilarity|nake-case|ta(?:rts-with|ts)|ubstring)|t(?:itle-case|rim)|upcase)|ess_internals)?)|ys(?: (?:cpu|disks|host|mem|net|temp|users))?)|t(?:a(?:ble|ke(?: (?:until|while))?)|e(?:e|rm size)|imeit|o(?: (?:csv|html|json|m(?:d|sgpack(?:z)?)|nuon|p(?:arquet|list)|t(?:ext|oml|sv)|xml|yaml)|uch)?|r(?:anspose|y)|utor)|u(?:limit|n(?:ame|iq(?:-by)?)|p(?:date(?: cells)?|sert)|rl(?: (?:build-query|decode|encode|join|parse))?|se)|v(?:alues|ersion|iew(?: (?:files|ir|s(?:ource|pan)))?)|w(?:atch|h(?:ere|i(?:ch|le)|oami)|i(?:ndow|th-env)|rap)|zip)(?![\\w-])( (.*))?",
-              "captures": {
-                "1": { "name": "keyword.other.builtin.nushell" },
-                "2": {
-                  "patterns": [{ "include": "#value" }]
-                }
-              }
-            },
-            {
-              "match": "(?<=\\^)(?:\\$(\"[^\"]+\"|'[^']+')|\"[^\"]+\"|'[^']+')",
-              "name": "entity.name.type.external.nushell",
-              "captures": {
-                "1": {
-                  "patterns": [{ "include": "#paren-expression" }]
-                }
-              }
-            },
-            {
-              "match": "([\\w.]+(?:-[\\w.!]+)*)(?: (.*))?",
-              "captures": {
-                "1": { "name": "entity.name.type.external.nushell" },
-                "2": {
-                  "patterns": [{ "include": "#value" }]
-                }
-              }
-            },
-            { "include": "#value" }
-          ]
-        }
-      },
-      "end": "(?=\\||\\)|\\}|;)|$",
-      "name": "meta.command.nushell",
-      "patterns": [
-        { "include": "#parameters" },
-        { "include": "#spread" },
-        { "include": "#value" }
-      ]
-    },
-    "expression": {
-      "patterns": [
-        { "include": "#pre-command" },
-        { "include": "#for-loop" },
-        { "include": "#operators" },
-        {
-          "match": "\\|",
-          "name": "keyword.control.nushell"
-        },
-        { "include": "#control-keywords" },
-        { "include": "#constant-value" },
-        { "include": "#command" },
-        { "include": "#value" }
-      ]
-    },
-    "value": {
-      "patterns": [
-        { "include": "#variables" },
-        { "include": "#variable-fields" },
-        { "include": "#control-keywords" },
-        { "include": "#constant-value" },
-        { "include": "#table" },
-        { "include": "#operators" },
-        { "include": "#paren-expression" },
-        { "include": "#braced-expression" },
-        { "include": "#string" },
-        { "include": "#comment" }
-      ]
-    }
-  }
->>>>>>> 63fcfaf3
 }