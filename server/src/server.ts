/* --------------------------------------------------------------------------------------------
 * Copyright (c) Microsoft Corporation. All rights reserved.
 * Licensed under the MIT License. See License.txt in the project root for license information.
 * ------------------------------------------------------------------------------------------ */
import {
  type CompletionItem,
  CompletionItemKind,
  type Definition,
  type Diagnostic,
  DiagnosticSeverity,
  DidChangeConfigurationNotification,
  type HandlerResult,
  type Hover,
  type HoverParams,
  type InitializeParams,
  type InitializeResult,
  type MarkupContent,
  ProposedFeatures,
  type TextDocumentIdentifier,
  type TextDocumentPositionParams,
  TextDocumentSyncKind,
  TextDocuments,
  createConnection,
} from 'vscode-languageserver/node';

import {
  InlayHint,
  InlayHintKind,
  InlayHintLabelPart,
  type InlayHintParams,
  type Position,
} from 'vscode-languageserver-protocol';

import { stdout } from 'node:process';
import { text } from 'node:stream/consumers';
import { TextEncoder } from 'node:util';
import { TextDocument } from 'vscode-languageserver-textdocument';
import { URI } from 'vscode-uri';

interface NuTextDocument extends TextDocument {
  nuInlayHints?: InlayHint[];
}

// import fs = require('fs');
import * as fs from 'fs';
// import tmp = require('tmp');
import * as tmp from 'tmp';
// import path = require('path');
import * as path from 'path';

// import util = require('node:util');
import * as util from 'node:util';
import * as child_process from 'node:child_process';

import type { exec as _exec } from 'node:child_process';

// eslint-disable-next-line @typescript-eslint/no-var-requires
<<<<<<< HEAD
const exec = util.promisify(
  require('node:child_process').exec as unknown as typeof _exec,
);

const definitions = new Map<string, Promise<CompletionItem['documentation']>>();
=======
// const exec = util.promisify(require('node:child_process').exec);
const exec = util.promisify(child_process.exec);
>>>>>>> 63fcfaf3

const tmpFile = tmp.fileSync({ prefix: 'nushell', keep: false });

const tmpFiles: import('tmp').FileResult[] = [tmpFile];

// Create a connection for the server, using Node's IPC as a transport.
// Also include all preview / proposed LSP features.
const connection = createConnection(ProposedFeatures.all);

// Create a simple text document manager.
const documents: TextDocuments<TextDocument> = new TextDocuments(TextDocument);

let hasConfigurationCapability = false;
let hasWorkspaceFolderCapability = false;
let hasDiagnosticRelatedInformationCapability = false;

function includeFlagForPath(file_path: string): string {
  const parsed = URI.parse(file_path);
  if (parsed.scheme === 'file') {
    return `-I "${path.dirname(parsed.fsPath)}`;
  }
  return `-I "${file_path}`;
}

connection.onExit(() => {
  for (const tmpFile of tmpFiles) {
    tmpFile.removeCallback();
  }
});

connection.onInitialize((params: InitializeParams) => {
  const capabilities = params.capabilities;

  // Does the client support the `workspace/configuration` request?
  // If not, we fall back using global settings.
  hasConfigurationCapability = !!(
    capabilities.workspace && !!capabilities.workspace.configuration
  );
  hasWorkspaceFolderCapability = !!(
    capabilities.workspace && !!capabilities.workspace.workspaceFolders
  );
  hasDiagnosticRelatedInformationCapability =
    !!capabilities.textDocument?.publishDiagnostics?.relatedInformation;

  const result: InitializeResult = {
    capabilities: {
      textDocumentSync: TextDocumentSyncKind.Incremental,
      // Tell the client that this server supports code completion.
      completionProvider: {
        resolveProvider: true,
      },
      inlayHintProvider: {
        resolveProvider: false,
      },
      hoverProvider: true,
      definitionProvider: true,
    },
  };
  if (hasWorkspaceFolderCapability) {
    result.capabilities.workspace = {
      workspaceFolders: {
        supported: true,
      },
    };
  }
  return result;
});

let labelid = 0;
function createLabel(name: string): string {
  return `${name}#${labelid++}`;
}
async function durationLogWrapper<T>(
  name: string,
  fn: (label: string) => Promise<T>,
): Promise<T> {
  console.log(`Triggered ${name}: ...`);
  const label = createLabel(name);
  console.time(label);
  const result = await fn(label);

  // This purposefully has the same prefix length as the "Triggered " log above,
  // also does not add a newline at the end.
  process.stdout.write('Finished  ');
  console.timeEnd(label);
  return new Promise<T>((resolve) => resolve(result));
}

connection.onInitialized(() => {
  if (hasConfigurationCapability) {
    // Register for all configuration changes.
    connection.client.register(
      DidChangeConfigurationNotification.type,
      undefined,
    );
  }
  if (hasWorkspaceFolderCapability) {
    connection.workspace.onDidChangeWorkspaceFolders((_event) => {
      connection.console.log('Workspace folder change event received.');
    });
  }
});

// The nushell settings
interface NushellIDESettings {
  hints: {
    showInferredTypes: boolean;
  };
  includeDirs: string[];
  maxNumberOfProblems: number;
  maxNushellInvocationTime: number;
  nushellExecutablePath: string;
}

// The global settings, used when the `workspace/configuration` request is not supported by the client.
// Please note that this is not the case when using this server with the client provided in this example
// but could happen with other clients.
const defaultSettings: NushellIDESettings = {
  maxNumberOfProblems: 1000,
  hints: { showInferredTypes: true },
  nushellExecutablePath: 'nu',
  maxNushellInvocationTime: 10000000,
  includeDirs: [],
};
let globalSettings: NushellIDESettings = defaultSettings;

// Cache the settings of all open documents
const documentSettings: Map<string, Thenable<NushellIDESettings>> = new Map();

connection.onDidChangeConfiguration((change) => {
  if (hasConfigurationCapability) {
    // Reset all cached document settings
    documentSettings.clear();
  } else {
    globalSettings = <NushellIDESettings>(
      (change.settings.nushellLanguageServer || defaultSettings)
    );
  }

  // Revalidate all open text documents
  documents.all().forEach(validateTextDocument);
});

function getDocumentSettings(resource: string): Thenable<NushellIDESettings> {
  if (!hasConfigurationCapability) {
    return Promise.resolve(globalSettings);
  }
  let result = documentSettings.get(resource);
  if (!result) {
    result = connection.workspace.getConfiguration({
      scopeUri: resource,
      section: 'nushellLanguageServer',
    });
    documentSettings.set(resource, result);
  }
  return result;
}

// Only keep settings for open documents
documents.onDidClose((e) => {
  documentSettings.delete(e.document.uri);
});

function debounce(func: any, wait: number, immediate: boolean) {
  let timeout: any;

  return function executedFunction(this: any, ...args: any[]) {
    const later = () => {
      timeout = null;
      if (!immediate) func.apply(this, args);
    };

    const callNow = immediate && !timeout;
    clearTimeout(timeout);
    timeout = setTimeout(later, wait);
    if (callNow) func.apply(this, args);
  };
}

documents.onDidChangeContent(
  (() => {
    const throttledValidateTextDocument = debounce(
      validateTextDocument,
      500,
      false,
    );

    return (change) => {
      throttledValidateTextDocument(change.document);
    };
  })(),
);

async function validateTextDocument(
  textDocument: NuTextDocument,
): Promise<void> {
  return await durationLogWrapper(
    `validateTextDocument ${textDocument.uri}`,
    async (label) => {
      if (!hasDiagnosticRelatedInformationCapability) {
        console.error(
          'Trying to validate a document with no diagnostic capability',
        );
        return;
      }

      // In this simple example we get the settings for every validate run.
      const settings = await getDocumentSettings(textDocument.uri);

      // The validator creates diagnostics for all uppercase words length 2 and more
      const text = textDocument.getText();
      const lineBreaks = findLineBreaks(text);

      const stdout = await runCompiler(
        text,
        '--ide-check',
        settings,
        textDocument.uri,
        { label: label },
      );

      textDocument.nuInlayHints = [];
      const diagnostics: Diagnostic[] = [];

      // FIXME: We use this to deduplicate type hints given by the compiler.
      //        It'd be nicer if it didn't give duplicate hints in the first place.
      const seenTypeHintPositions = new Set();

      const lines = stdout
        .split(/[\r\n]+/gim)
        .map((s) => s.trim())
        .filter((l) => l.length > 0);
      for (const line of lines) {
        connection.console.log(`line: ${line}`);
        try {
          const obj = JSON.parse(line);

          if (obj.type === 'diagnostic') {
            let severity: DiagnosticSeverity = DiagnosticSeverity.Error;

            switch (obj.severity) {
              case 'Information':
                severity = DiagnosticSeverity.Information;
                break;
              case 'Hint':
                severity = DiagnosticSeverity.Hint;
                break;
              case 'Warning':
                severity = DiagnosticSeverity.Warning;
                break;
              case 'Error':
                severity = DiagnosticSeverity.Error;
                break;
            }

            const position_start = convertSpan(obj.span.start, lineBreaks);
            const position_end = convertSpan(obj.span.end, lineBreaks);

            const diagnostic: Diagnostic = {
              severity,
              range: {
                start: position_start,
                end: position_end,
              },
              message: obj.message,
              source: textDocument.uri,
            };

            // connection.console.log(diagnostic.message);

            diagnostics.push(diagnostic);
          } else if (obj.type === 'hint' && settings.hints.showInferredTypes) {
            if (!seenTypeHintPositions.has(obj.position)) {
              seenTypeHintPositions.add(obj.position);
              const position = convertSpan(obj.position.end, lineBreaks);
              const hint_string = `: ${obj.typename}`;
              const hint = InlayHint.create(
                position,
                [InlayHintLabelPart.create(hint_string)],
                InlayHintKind.Type,
              );

              textDocument.nuInlayHints.push(hint);
            }
          }
        } catch (e) {
          connection.console.error(`error: ${e}`);
        }
      }

      // Send the computed diagnostics to VSCode.
      connection.sendDiagnostics({ uri: textDocument.uri, diagnostics });
    },
  );
}

connection.onDidChangeWatchedFiles((_change) => {
  // Monitored files have change in VSCode
  connection.console.log('We received an file change event');
});

function lowerBoundBinarySearch(arr: number[], num: number): number {
  let low = 0;
  let mid = 0;
  let high = arr.length - 1;

  if (num >= arr[high]) return high;

  while (low < high) {
    // Bitshift to avoid floating point division
    mid = (low + high) >> 1;

    if (arr[mid] < num) {
      low = mid + 1;
    } else {
      high = mid;
    }
  }

  return low - 1;
}

function convertSpan(utf8_offset: number, lineBreaks: Array<number>): Position {
  const lineBreakIndex = lowerBoundBinarySearch(lineBreaks, utf8_offset);

  const start_of_line_offset =
    lineBreakIndex === -1 ? 0 : lineBreaks[lineBreakIndex] + 1;
  const character = Math.max(0, utf8_offset - start_of_line_offset);

  return { line: lineBreakIndex + 1, character };
}

function convertPosition(position: Position, text: string): number {
  let line = 0;
  let character = 0;
  const buffer = new TextEncoder().encode(text);

  let i = 0;
  while (i < buffer.length) {
    if (line === position.line && character === position.character) {
      return i;
    }

    if (buffer.at(i) === 0x0a) {
      line++;
      character = 0;
    } else {
      character++;
    }

    i++;
  }

  return i;
}

async function runCompiler(
  text: string, // this is the script or the snippet of nushell code
  flags: string,
  settings: NushellIDESettings,
  uri: string,
  options: { allowErrors?: boolean; label: string } = { label: 'runCompiler' },
  tmp: import('tmp').FileResult = tmpFile,
): Promise<string> {
  const allowErrors =
    options.allowErrors === undefined ? true : options.allowErrors;
  let usingFlags = flags;

  try {
    fs.writeFileSync(tmp.name, text);
    // eslint-disable-next-line @typescript-eslint/no-explicit-any
  } catch (e: any) {
    connection.console.error(
      `[${options.label}] error writing to tmp file: ${e}`,
    );
  }

  let stdout = '';
  try {
    const script_path_flag = `${includeFlagForPath(uri)}\x1e${settings.includeDirs.join('\x1e')}"`;

    const max_errors = settings.maxNumberOfProblems;

    if (usingFlags.includes('ide-check')) {
      usingFlags = `${usingFlags} ${max_errors}`;
    }

    connection.console.log(
      `[${options.label}] running: ${settings.nushellExecutablePath} ${usingFlags} ${script_path_flag} ${tmp.name}`,
    );

    const output = await exec(
      `${settings.nushellExecutablePath} ${usingFlags} ${script_path_flag} ${tmp.name}`,
      {
        timeout: settings.maxNushellInvocationTime,
      },
    );
    stdout = output.stdout;
    console.log(`[${options.label}] stdout: ${stdout}`);
    // eslint-disable-next-line @typescript-eslint/no-explicit-any
  } catch (e: any) {
    stdout = e.stdout;
    connection.console.log(`[${options.label}] compile failed: ${e}`);
    if (!allowErrors) {
      throw e;
    }
  }

  return stdout;
}

connection.onHover(async (request: HoverParams) => {
  return await durationLogWrapper(`onHover`, async () => {
    const document = documents.get(request.textDocument.uri);
    const settings = await getDocumentSettings(request.textDocument.uri);

    const text = document?.getText();

    if (!(typeof text === 'string')) return null;

    // connection.console.log("request: ");
    // connection.console.log(request.textDocument.uri);
    // connection.console.log("index: " + convertPosition(request.position, text));
    const stdout = await runCompiler(
      text,
      `--ide-hover ${convertPosition(request.position, text)}`,
      settings,
      request.textDocument.uri,
    );

    const lines = stdout
      .split(/[\r\n]+/gim)
      .map((s) => s.trim())
      .filter((l) => l.length > 0);
    for (const line of lines) {
<<<<<<< HEAD
      try {
        const obj = JSON.parse(line);
        // connection.console.log("hovering");
        // connection.console.log(obj);

        // FIXME: Figure out how to import `vscode` package in server.ts without
        // getting runtime import errors to remove this deprecation warning.
        const contents: Hover['contents'] = {
          value: obj.hover,
          kind: 'markdown',
        };

        if (obj.hover !== '') {
          if (obj.span) {
            const lineBreaks = findLineBreaks(
              obj.file
                ? (await fs.promises.readFile(obj.file)).toString()
                : document?.getText() ?? '',
            );

            const newLocal: Hover = {
              contents,
              range: {
                start: convertSpan(obj.span.start, lineBreaks),
                end: convertSpan(obj.span.end, lineBreaks),
              },
            };
=======
      const obj = JSON.parse(line);
      // connection.console.log("hovering");
      // connection.console.log(obj);

      // FIXME: Figure out how to import `vscode` package in server.ts without
      // getting runtime import errors to remove this deprecation warning.
      const contents = {
        value: obj.hover,
        kind: 'markdown',
      };

      if (obj.hover != '') {
        if (obj.span) {
          const lineBreaks = findLineBreaks(
            obj.file
              ? (await fs.promises.readFile(obj.file)).toString()
              : (document?.getText() ?? ''),
          );
>>>>>>> 63fcfaf3

            return newLocal;
          }
          return { contents };
        }
      } catch (error) {
        connection.console.error(
          `Encountered error trying to parse hover info line ${line}, error: ${error}`,
        );
      }
    }
  });
});

const _definitions = (async () => {})();

async function experimental_getDefinitions() {
  const settings = globalSettings;

  const flags = [
    '--config g:/dotfiles/.config/nushell/config.nu',
    '--env-config g:/dotfiles/.config/nushell/env.nu',
    'g:/dotfiles/.config/nushell/scripts/scripts/defs.nu',
  ].join(' ');

  const output = await exec(`${settings.nushellExecutablePath} ${flags}`, {
    timeout: settings.maxNushellInvocationTime,
  });

  console.log(output);
}

async function getDefinition(
  text: string,
  textDocument: TextDocumentIdentifier,
): Promise<CompletionItem['documentation']> {
  let output = definitions.get(text);
  if (output) {
    return output;
  }

  output = (async (): Promise<CompletionItem['documentation']> => {
    try {
      const document = documents.get(textDocument.uri);
      const settings = await getDocumentSettings(textDocument.uri);
      const usingTmp = tmp.fileSync({ prefix: 'nushell', keep: false });
      tmpFiles.push(usingTmp);

      const stdout = await runCompiler(
        text,
        `--ide-hover ${convertPosition({ character: 0, line: 0 }, text)}`,
        settings,
        textDocument.uri,
        { label: 'getDefinition' },
        usingTmp,
      );

      const lines = stdout
        .split(/[\r\n]+/gim)
        .map((s) => s.trim())
        .filter((l) => l.length > 0);
      for (const line of lines) {
        try {
          const obj = JSON.parse(line);
          // connection.console.log("hovering");
          // connection.console.log(obj);
          // FIXME: Figure out how to import `vscode` package in server.ts without
          // getting runtime import errors to remove this deprecation warning.
          const contents: MarkupContent = {
            value: obj.hover,
            kind: 'markdown',
          };

          if (obj.hover !== '') {
            if (obj.span) {
              const lineBreaks = findLineBreaks(
                obj.file
                  ? (await fs.promises.readFile(obj.file)).toString()
                  : document?.getText() ?? '',
              );

              const newLocal = {
                contents,
                range: {
                  start: convertSpan(obj.span.start, lineBreaks),
                  end: convertSpan(obj.span.end, lineBreaks),
                },
              };

              return newLocal.contents;
            }
            return contents;
          }
        } catch (error) {
          connection.console.error(
            `Encountered error trying to parse hover info line ${line}, error: ${error}`,
          );
        }
      }
    } catch (error) {
      connection.console.error(
        `Encountered error trying to get definition, error: ${error}`,
      );
    }
  })()
    .then((output) => {
      connection.console.info(
        `Got def for text ${text}: ${JSON.stringify(output)}`,
      );
      return output;
    })
    .catch((error) => {
      connection.console.error(
        `Encountered error trying to get def for ${text}, ${error}`,
      );
      return undefined;
    });

  definitions.set(text, output);

  return output;
}

// biome-ignore lint/style/useConst: <explanation>
let executed = false;

// This handler provides the initial list of the completion items.
connection.onCompletion(
  async (request: TextDocumentPositionParams): Promise<CompletionItem[]> => {
    return await durationLogWrapper(`onCompletion`, async () => {
      // The pass parameter contains the position of the text document in
      // which code complete got requested. For the example we ignore this
      // info and always provide the same completion items.
      if (!executed) {
        await experimental_getDefinitions();
        executed = true;
      }

      const document = documents.get(request.textDocument.uri);
      const settings = await getDocumentSettings(request.textDocument.uri);

      const text = document?.getText();
      const output: Promise<CompletionItem>[] = [];

      if (typeof text === 'string') {
        // connection.console.log("completion request: ");
        // connection.console.log(request.textDocument.uri);
        const index = convertPosition(request.position, text);
        // connection.console.log("index: " + index);
        const stdout = await runCompiler(
          text,
          `--ide-complete ${index}`,
          settings,
          request.textDocument.uri,
        );
        // connection.console.log("got: " + stdout);

        const lines = stdout
          .split(/[\r\n]+/gim)
          .map((s) => s.trim())
          .filter((l) => l.length > 0);
        for (const line of lines) {
          try {
            const obj = JSON.parse(line);
            // connection.console.log("completions");
            // connection.console.log(obj);

            let index = 1;
            for (const completion of obj.completions) {
              const completionItem = (async () => {
                const item: CompletionItem = {
                  label: completion,
                  kind: completion.includes('(')
                    ? CompletionItemKind.Function
                    : CompletionItemKind.Field,
                  data: index,
                  documentation: await getDefinition(
                    completion,
                    request.textDocument,
                  ),
                };

                return item;
              })();

              output.push(completionItem);

              index++;
            }
          } catch (error) {
            connection.console.error(
              `Encountered error trying to JSON.parse onCompletion line ${line}: ${error}`,
            );
          }
        }
      }

      const waited = await Promise.all(output);

      const mappings = await Promise.all(definitions.values()).then((x) =>
        x.filter((x) => x !== undefined),
      );

      const final = await Promise.all(
        waited.map(async (item) => {
          const found = mappings.find((mapping) => {
            if (typeof mapping === 'string') {
              return;
            }
          });
        }),
      );

      return waited;
    });
  },
);

connection.onDefinition(async (request) => {
  return await durationLogWrapper(`onDefinition`, async (label) => {
    const document = documents.get(request.textDocument.uri);
    if (!document) return;
    const settings = await getDocumentSettings(request.textDocument.uri);

    const text = document.getText();

    // connection.console.log(`[${label}] request: ${request.textDocument.uri}`);
    // connection.console.log("index: " + convertPosition(request.position, text));
    const stdout = await runCompiler(
      text,
      `--ide-goto-def ${convertPosition(request.position, text)}`,
      settings,
      request.textDocument.uri,
      { label: label },
    );
    return goToDefinition(document, stdout);
  });
});

// This handler resolves additional information for the item selected in
// the completion list.
connection.onCompletionResolve((item: CompletionItem): CompletionItem => {
  return item;
});

async function goToDefinition(
  document: TextDocument,
  nushellOutput: string,
): Promise<HandlerResult<Definition, void> | undefined> {
  const lines = nushellOutput
    .split(/[\r\n]+/gim)
    .map((s) => s.trim())
    .filter((l) => l.length > 0);
  for (const line of lines) {
    try {
      const obj = JSON.parse(line);
      // connection.console.log("going to type definition");
      // connection.console.log(obj);
      if (obj.file === '' || obj.file === '__prelude__') return;

      let documentText: string;
      if (obj.file) {
        if (fs.existsSync(obj.file)) {
          documentText = await fs.promises
            .readFile(obj.file)
            .then((b) => b.toString());
        } else {
          connection.console.log(`File ${obj.file} does not exist`);
          return;
        }
      } else {
        documentText = document.getText();
      }

      const lineBreaks: number[] = findLineBreaks(documentText);

      let uri = '';
      if (obj.file === tmpFile.name) {
        uri = document.uri;
      } else {
        uri = obj.file ? URI.file(obj.file).toString() : document.uri;
      }

      // connection.console.log(uri);

      return {
        uri: uri,
        range: {
          start: convertSpan(obj.start, lineBreaks),
          end: convertSpan(obj.end, lineBreaks),
        },
      };
    } catch (error) {
      connection.console.error(
        `Encountered error trying to JSON.parse gotoDefinition line ${line}: ${error}`,
      );
    }
  }
}

connection.languages.inlayHint.on((params: InlayHintParams) => {
  const document = documents.get(params.textDocument.uri) as NuTextDocument;
  return document.nuInlayHints;
});

function findLineBreaks(utf16_text: string): Array<number> {
  const utf8_text = new TextEncoder().encode(utf16_text);
  const lineBreaks: Array<number> = [];

  for (let i = 0; i < utf8_text.length; ++i) {
    if (utf8_text[i] === 0x0a) {
      lineBreaks.push(i);
    }
  }

  return lineBreaks;
}

// Make the text document manager listen on the connection
// for open, change and close text document events
documents.listen(connection);

// Listen on the connection
connection.listen();

class CustomDefinitions {
  private _definitions = new Map<
    string,
    Promise<CompletionItem['documentation']>
  >();
}

async function getDefaultScope({
  includeDirs,
  maxNushellInvocationTime,
  nushellExecutablePath: binary,
}: NushellIDESettings) {
  const args = [
    binary,
    `--no-newline`,
    `--stdin`,
    `--include-path=${includeDirs.join('\x1e')}`,
    `--commands='scope commands | to json -r | save ${tmpFile.name} --force'`,
  ];

  const { stdout, stderr } = await exec(args.join(' '), {
    windowsHide: true,
    timeout: maxNushellInvocationTime,
  });

  return { stdout, stderr };
}<|MERGE_RESOLUTION|>--- conflicted
+++ resolved
@@ -43,28 +43,23 @@
 
 // import fs = require('fs');
 import * as fs from 'fs';
+// import path = require('path');
+import * as path from 'path';
 // import tmp = require('tmp');
 import * as tmp from 'tmp';
-// import path = require('path');
-import * as path from 'path';
 
 // import util = require('node:util');
+
+import type { exec as _exec } from 'node:child_process';
+import * as child_process from 'node:child_process';
 import * as util from 'node:util';
-import * as child_process from 'node:child_process';
-
-import type { exec as _exec } from 'node:child_process';
 
 // eslint-disable-next-line @typescript-eslint/no-var-requires
-<<<<<<< HEAD
 const exec = util.promisify(
   require('node:child_process').exec as unknown as typeof _exec,
 );
 
 const definitions = new Map<string, Promise<CompletionItem['documentation']>>();
-=======
-// const exec = util.promisify(require('node:child_process').exec);
-const exec = util.promisify(child_process.exec);
->>>>>>> 63fcfaf3
 
 const tmpFile = tmp.fileSync({ prefix: 'nushell', keep: false });
 
@@ -500,7 +495,6 @@
       .map((s) => s.trim())
       .filter((l) => l.length > 0);
     for (const line of lines) {
-<<<<<<< HEAD
       try {
         const obj = JSON.parse(line);
         // connection.console.log("hovering");
@@ -528,26 +522,6 @@
                 end: convertSpan(obj.span.end, lineBreaks),
               },
             };
-=======
-      const obj = JSON.parse(line);
-      // connection.console.log("hovering");
-      // connection.console.log(obj);
-
-      // FIXME: Figure out how to import `vscode` package in server.ts without
-      // getting runtime import errors to remove this deprecation warning.
-      const contents = {
-        value: obj.hover,
-        kind: 'markdown',
-      };
-
-      if (obj.hover != '') {
-        if (obj.span) {
-          const lineBreaks = findLineBreaks(
-            obj.file
-              ? (await fs.promises.readFile(obj.file)).toString()
-              : (document?.getText() ?? ''),
-          );
->>>>>>> 63fcfaf3
 
             return newLocal;
           }
