/* eslint-disable @typescript-eslint/no-var-requires */
/* --------------------------------------------------------------------------------------------
 * Copyright (c) Microsoft Corporation. All rights reserved.
 * Licensed under the MIT License. See License.txt in the project root for license information.
 * ------------------------------------------------------------------------------------------ */

<<<<<<< HEAD
import * as path from 'path'
import * as vscode from 'vscode'
=======
import * as path from 'path';
// import { workspace, ExtensionContext } from "vscode";
import * as vscode from 'vscode';
import * as which from 'which';
>>>>>>> 63fcfaf3

import {
	LanguageClient,
	type LanguageClientOptions,
	type ServerOptions,
	TransportKind,
} from 'vscode-languageclient/node'

let client: LanguageClient

export function activate(context: vscode.ExtensionContext) {
<<<<<<< HEAD
	console.log(`Terminals: ${(<any>vscode.window).terminals.length}`)
	context.subscriptions.push(
		vscode.window.registerTerminalProfileProvider('nushell_default', {
			provideTerminalProfile(token: vscode.CancellationToken): vscode.ProviderResult<vscode.TerminalProfile> {
				const which = require('which')
				const path = require('path')

				const PATH_FROM_ENV = process.env.PATH
				const pathsToCheck = [
					PATH_FROM_ENV,
					// cargo install location
					`${
						// biome-ignore lint/complexity/useLiteralKeys: process.env is record
						process.env['CARGO_HOME'] || '~/.cargo'
					}/bin`,

					// winget on Windows install location
					'c:\\program files\\nu\\bin',
					// just add a few other drives for fun
					'd:\\program files\\nu\\bin',
					'e:\\program files\\nu\\bin',
					'f:\\program files\\nu\\bin',

					// SCOOP:TODO
					// all user installed programs and scoop itself install to
					// c:\users\<user>\scoop\ unless SCOOP env var is set
					// globally installed programs go in
					// c:\programdata\scoop unless SCOOP_GLOBAL env var is set
					// scoop install location
					// SCOOP should already set up the correct `PATH` env var
					//"~/scoop/apps/nu/*/nu.exe",
					//"~/scoop/shims/nu.exe",

					// chocolatey install location - same as winget
					// 'c:\\program files\\nu\\bin\\nu.exe',

					// macos dmg install
					// we currentl don't have a dmg install

					// linux and mac zips can be put anywhere so it's hard to guess

					// brew install location mac
					// intel
					'/usr/local/bin',
					// arm
					'/opt/homebrew/bin',

					// native package manager install location
					// standard location should be in `PATH` env var
					//"/usr/bin/nu",
				]

				const found_nushell_path = which.sync('nu', {
					nothrow: true,
					path: pathsToCheck.join(path.delimiter),
				})

				if (found_nushell_path == null) {
					console.log('Nushell not found in env:PATH or any of the heuristic locations.')
					// use an async arrow funciton to use `await` inside
					return (async () => {
						if (
							(await vscode.window.showErrorMessage(
								'We cannot find a nushell executable in your path or pre-defined locations',
								'install from website',
							)) &&
							(await vscode.env.openExternal(vscode.Uri.parse('https://www.nushell.sh/'))) &&
							(await vscode.window.showInformationMessage(
								'after you install nushell, you might need to reload vscode',
								'reload now',
							))
						) {
							vscode.commands.executeCommand('workbench.action.reloadWindow')
						}
						// user has already seen error messages, but they didn't click through
						// return a promise that never resolve to supress the confusing error
						return await new Promise(() => undefined)
					})()
				}

				return {
					options: {
						name: 'Nushell',
						shellPath: found_nushell_path,
						iconPath: vscode.Uri.joinPath(context.extensionUri, 'assets/nu.svg'),
					},
				}
			},
		}),
	)

	// The server is implemented in node
	const serverModule = context.asAbsolutePath(path.join('out', 'server', 'src', 'server.js'))

	// The debug options for the server
	// --inspect=6009: runs the server in Node's Inspector mode so VS Code can attach to the server for debugging
	const debugOptions = { execArgv: ['--nolazy', '--inspect=6009'] }

	// If the extension is launched in debug mode then the debug server options are used
	// Otherwise the run options are used
	const serverOptions: ServerOptions = {
		run: { module: serverModule, transport: TransportKind.ipc },
		debug: {
			module: serverModule,
			transport: TransportKind.ipc,
			options: debugOptions,
		},
	}

	// Options to control the language client
	const clientOptions: LanguageClientOptions = {
		// Register the server for plain text documents
		documentSelector: [{ scheme: 'file', language: 'nushell' }],
		synchronize: {
			// Notify the server about file changes to '.clientrc files contained in the workspace
			fileEvents: vscode.workspace.createFileSystemWatcher('**/.clientrc'),
		},
		markdown: {
			isTrusted: true,
		},
	}

	// Create the language client and start the client.
	client = new LanguageClient('nushellLanguageServer', 'Nushell Language Server', serverOptions, clientOptions)

	// Start the client. This will also launch the server
	client.start()
=======
  console.log('Terminals: ' + (<any>vscode.window).terminals.length);
  context.subscriptions.push(
    vscode.window.registerTerminalProfileProvider('nushell_default', {
      provideTerminalProfile(
        token: vscode.CancellationToken,
      ): vscode.ProviderResult<vscode.TerminalProfile> {
        // const which = require('which');
        // const path = require('path');

        const PATH_FROM_ENV = process.env['PATH'];
        const pathsToCheck = [
          PATH_FROM_ENV,
          // cargo install location
          (process.env['CARGO_HOME'] || '~/.cargo') + '/bin',

          // winget on Windows install location
          'c:\\program files\\nu\\bin',
          // just add a few other drives for fun
          'd:\\program files\\nu\\bin',
          'e:\\program files\\nu\\bin',
          'f:\\program files\\nu\\bin',

          // SCOOP:TODO
          // all user installed programs and scoop itself install to
          // c:\users\<user>\scoop\ unless SCOOP env var is set
          // globally installed programs go in
          // c:\programdata\scoop unless SCOOP_GLOBAL env var is set
          // scoop install location
          // SCOOP should already set up the correct `PATH` env var
          //"~/scoop/apps/nu/*/nu.exe",
          //"~/scoop/shims/nu.exe",

          // chocolatey install location - same as winget
          // 'c:\\program files\\nu\\bin\\nu.exe',

          // macos dmg install
          // we currentl don't have a dmg install

          // linux and mac zips can be put anywhere so it's hard to guess

          // brew install location mac
          // intel
          '/usr/local/bin',
          // arm
          '/opt/homebrew/bin',

          // native package manager install location
          // standard location should be in `PATH` env var
          //"/usr/bin/nu",
        ];

        const found_nushell_path = which.sync('nu', {
          nothrow: true,
          path: pathsToCheck.join(path.delimiter),
        });

        if (found_nushell_path == null) {
          console.log(
            'Nushell not found in env:PATH or any of the heuristic locations.',
          );
          // use an async arrow funciton to use `await` inside
          return (async () => {
            if (
              (await vscode.window.showErrorMessage(
                'We cannot find a nushell executable in your path or pre-defined locations',
                'install from website',
              )) &&
              (await vscode.env.openExternal(
                vscode.Uri.parse('https://www.nushell.sh/'),
              )) &&
              (await vscode.window.showInformationMessage(
                'after you install nushell, you might need to reload vscode',
                'reload now',
              ))
            ) {
              vscode.commands.executeCommand('workbench.action.reloadWindow');
            }
            // user has already seen error messages, but they didn't click through
            // return a promise that never resolve to supress the confusing error
            return await new Promise(() => undefined);
          })();
        }

        return {
          options: {
            name: 'Nushell',
            shellPath: found_nushell_path,
            iconPath: vscode.Uri.joinPath(
              context.extensionUri,
              'assets/nu.svg',
            ),
          },
        };
      },
    }),
  );

  // The server is implemented in node
  const serverModule = context.asAbsolutePath(
    path.join('out', 'server', 'src', 'server.js'),
  );

  // The debug options for the server
  // --inspect=6009: runs the server in Node's Inspector mode so VS Code can attach to the server for debugging
  const debugOptions = { execArgv: ['--nolazy', '--inspect=6009'] };

  // If the extension is launched in debug mode then the debug server options are used
  // Otherwise the run options are used
  const serverOptions: ServerOptions = {
    run: { module: serverModule, transport: TransportKind.ipc },
    debug: {
      module: serverModule,
      transport: TransportKind.ipc,
      options: debugOptions,
    },
  };

  // Options to control the language client
  const clientOptions: LanguageClientOptions = {
    // Register the server for plain text documents
    documentSelector: [{ scheme: 'file', language: 'nushell' }],
    synchronize: {
      // Notify the server about file changes to '.clientrc files contained in the workspace
      fileEvents: vscode.workspace.createFileSystemWatcher('**/.clientrc'),
    },
    markdown: {
      isTrusted: true,
    },
  };

  // Create the language client and start the client.
  client = new LanguageClient(
    'nushellLanguageServer',
    'Nushell Language Server',
    serverOptions,
    clientOptions,
  );

  // Start the client. This will also launch the server
  client.start();
>>>>>>> 63fcfaf3
}

export function deactivate(): Thenable<void> | undefined {
	if (!client) {
		return undefined
	}
	return client.stop()
}<|MERGE_RESOLUTION|>--- conflicted
+++ resolved
@@ -4,169 +4,38 @@
  * Licensed under the MIT License. See License.txt in the project root for license information.
  * ------------------------------------------------------------------------------------------ */
 
-<<<<<<< HEAD
-import * as path from 'path'
-import * as vscode from 'vscode'
-=======
 import * as path from 'path';
 // import { workspace, ExtensionContext } from "vscode";
 import * as vscode from 'vscode';
 import * as which from 'which';
->>>>>>> 63fcfaf3
 
 import {
-	LanguageClient,
-	type LanguageClientOptions,
-	type ServerOptions,
-	TransportKind,
-} from 'vscode-languageclient/node'
+  LanguageClient,
+  type LanguageClientOptions,
+  type ServerOptions,
+  TransportKind,
+} from 'vscode-languageclient/node';
 
-let client: LanguageClient
+let client: LanguageClient;
 
 export function activate(context: vscode.ExtensionContext) {
-<<<<<<< HEAD
-	console.log(`Terminals: ${(<any>vscode.window).terminals.length}`)
-	context.subscriptions.push(
-		vscode.window.registerTerminalProfileProvider('nushell_default', {
-			provideTerminalProfile(token: vscode.CancellationToken): vscode.ProviderResult<vscode.TerminalProfile> {
-				const which = require('which')
-				const path = require('path')
-
-				const PATH_FROM_ENV = process.env.PATH
-				const pathsToCheck = [
-					PATH_FROM_ENV,
-					// cargo install location
-					`${
-						// biome-ignore lint/complexity/useLiteralKeys: process.env is record
-						process.env['CARGO_HOME'] || '~/.cargo'
-					}/bin`,
-
-					// winget on Windows install location
-					'c:\\program files\\nu\\bin',
-					// just add a few other drives for fun
-					'd:\\program files\\nu\\bin',
-					'e:\\program files\\nu\\bin',
-					'f:\\program files\\nu\\bin',
-
-					// SCOOP:TODO
-					// all user installed programs and scoop itself install to
-					// c:\users\<user>\scoop\ unless SCOOP env var is set
-					// globally installed programs go in
-					// c:\programdata\scoop unless SCOOP_GLOBAL env var is set
-					// scoop install location
-					// SCOOP should already set up the correct `PATH` env var
-					//"~/scoop/apps/nu/*/nu.exe",
-					//"~/scoop/shims/nu.exe",
-
-					// chocolatey install location - same as winget
-					// 'c:\\program files\\nu\\bin\\nu.exe',
-
-					// macos dmg install
-					// we currentl don't have a dmg install
-
-					// linux and mac zips can be put anywhere so it's hard to guess
-
-					// brew install location mac
-					// intel
-					'/usr/local/bin',
-					// arm
-					'/opt/homebrew/bin',
-
-					// native package manager install location
-					// standard location should be in `PATH` env var
-					//"/usr/bin/nu",
-				]
-
-				const found_nushell_path = which.sync('nu', {
-					nothrow: true,
-					path: pathsToCheck.join(path.delimiter),
-				})
-
-				if (found_nushell_path == null) {
-					console.log('Nushell not found in env:PATH or any of the heuristic locations.')
-					// use an async arrow funciton to use `await` inside
-					return (async () => {
-						if (
-							(await vscode.window.showErrorMessage(
-								'We cannot find a nushell executable in your path or pre-defined locations',
-								'install from website',
-							)) &&
-							(await vscode.env.openExternal(vscode.Uri.parse('https://www.nushell.sh/'))) &&
-							(await vscode.window.showInformationMessage(
-								'after you install nushell, you might need to reload vscode',
-								'reload now',
-							))
-						) {
-							vscode.commands.executeCommand('workbench.action.reloadWindow')
-						}
-						// user has already seen error messages, but they didn't click through
-						// return a promise that never resolve to supress the confusing error
-						return await new Promise(() => undefined)
-					})()
-				}
-
-				return {
-					options: {
-						name: 'Nushell',
-						shellPath: found_nushell_path,
-						iconPath: vscode.Uri.joinPath(context.extensionUri, 'assets/nu.svg'),
-					},
-				}
-			},
-		}),
-	)
-
-	// The server is implemented in node
-	const serverModule = context.asAbsolutePath(path.join('out', 'server', 'src', 'server.js'))
-
-	// The debug options for the server
-	// --inspect=6009: runs the server in Node's Inspector mode so VS Code can attach to the server for debugging
-	const debugOptions = { execArgv: ['--nolazy', '--inspect=6009'] }
-
-	// If the extension is launched in debug mode then the debug server options are used
-	// Otherwise the run options are used
-	const serverOptions: ServerOptions = {
-		run: { module: serverModule, transport: TransportKind.ipc },
-		debug: {
-			module: serverModule,
-			transport: TransportKind.ipc,
-			options: debugOptions,
-		},
-	}
-
-	// Options to control the language client
-	const clientOptions: LanguageClientOptions = {
-		// Register the server for plain text documents
-		documentSelector: [{ scheme: 'file', language: 'nushell' }],
-		synchronize: {
-			// Notify the server about file changes to '.clientrc files contained in the workspace
-			fileEvents: vscode.workspace.createFileSystemWatcher('**/.clientrc'),
-		},
-		markdown: {
-			isTrusted: true,
-		},
-	}
-
-	// Create the language client and start the client.
-	client = new LanguageClient('nushellLanguageServer', 'Nushell Language Server', serverOptions, clientOptions)
-
-	// Start the client. This will also launch the server
-	client.start()
-=======
-  console.log('Terminals: ' + (<any>vscode.window).terminals.length);
+  console.log(`Terminals: ${(<any>vscode.window).terminals.length}`);
   context.subscriptions.push(
     vscode.window.registerTerminalProfileProvider('nushell_default', {
       provideTerminalProfile(
         token: vscode.CancellationToken,
       ): vscode.ProviderResult<vscode.TerminalProfile> {
-        // const which = require('which');
-        // const path = require('path');
+        const which = require('which');
+        const path = require('path');
 
-        const PATH_FROM_ENV = process.env['PATH'];
+        const PATH_FROM_ENV = process.env.PATH;
         const pathsToCheck = [
           PATH_FROM_ENV,
           // cargo install location
-          (process.env['CARGO_HOME'] || '~/.cargo') + '/bin',
+          `${
+            // biome-ignore lint/complexity/useLiteralKeys: process.env is record
+            process.env['CARGO_HOME'] || '~/.cargo'
+          }/bin`,
 
           // winget on Windows install location
           'c:\\program files\\nu\\bin',
@@ -293,12 +162,11 @@
 
   // Start the client. This will also launch the server
   client.start();
->>>>>>> 63fcfaf3
 }
 
 export function deactivate(): Thenable<void> | undefined {
-	if (!client) {
-		return undefined
-	}
-	return client.stop()
+  if (!client) {
+    return undefined;
+  }
+  return client.stop();
 }