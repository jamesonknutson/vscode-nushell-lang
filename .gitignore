--- conflicted
+++ resolved
@@ -1,10 +1,6 @@
 node_modules
-<<<<<<< HEAD
 dist
-*.vsix
-=======
 *.vsix
 
 # ignore the git mailmap file
-.mailmap
->>>>>>> 97b804bc
+.mailmap